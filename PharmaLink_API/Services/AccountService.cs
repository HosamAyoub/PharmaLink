﻿using AutoMapper;
using Microsoft.AspNetCore.Hosting;
using Microsoft.AspNetCore.Http;
using Microsoft.AspNetCore.Identity;
using Microsoft.AspNetCore.Mvc;
using Microsoft.IdentityModel.Tokens;
using PharmaLink_API.Core.Constants;
using PharmaLink_API.Core.Enums;
using PharmaLink_API.Models;
using PharmaLink_API.Models.DTO.LoginAccoutDTO;
using PharmaLink_API.Models.DTO.RegisterAccountDTO;
using PharmaLink_API.Repository.Interfaces;
using PharmaLink_API.Services.Interfaces;
using System.IdentityModel.Tokens.Jwt;
using System.Security.Claims;
using System.Security.Principal;
using System.Text;


namespace PharmaLink_API.Services
{
    // Service for handling account registration, login, and related logic
    public class AccountService : IAccountService
    {
        private readonly IAccountRepository _accountRepository;
        private readonly IPatientRepository _patientRepository;
        private readonly IPharmacyRepository _pharmacyRepository;
        private readonly UserManager<Account> _userManager;
        private readonly IConfiguration _config;
        private readonly IMapper _mapper;
        private readonly IRoleService _roleService;
        private readonly IWebHostEnvironment _WebHostEnvironment;
        private readonly IHttpContextAccessor _httpContextAccessor;

        // Inject dependencies for account, role, and mapping operations
        public AccountService(UserManager<Account> userManager, IMapper mapper, IConfiguration configuration, IAccountRepository accountRepository, IPatientRepository patientRepository, IPharmacyRepository pharmacyRepository, IRoleService roleService, IWebHostEnvironment webHostEnvironment, IHttpContextAccessor httpContextAccessor)
        {
            _userManager = userManager;
            _mapper = mapper;
            _config = configuration;
            _accountRepository = accountRepository;
            _patientRepository = patientRepository;
            _pharmacyRepository = pharmacyRepository;
            _roleService = roleService;
            _WebHostEnvironment = webHostEnvironment;
            _httpContextAccessor = httpContextAccessor;
        }

        /// <summary>
        /// Registers a new user account, creates a profile, assigns a role, and manages the transaction.
        /// </summary>
        /// <param name="accountDto">The registration data for the new user.</param>
        /// <returns>IdentityResult indicating success or failure.</returns>
        public async Task<IdentityResult> RegisterAsync(RegisterAccountDTO accountDto)
        {
            // Validate input
            if (accountDto == null)
            {
                return IdentityResult.Failed(new IdentityError { Description = "User cannot be null" });
            }

            // Start a new transaction for the registration process
            var transaction = await _accountRepository.StartTransactionAsync().ConfigureAwait(false);
            try
            {
                // Check if the email is already registered
                var existingUser = await _userManager.FindByEmailAsync(accountDto.Email).ConfigureAwait(false);
                if (existingUser != null)
                {
                    return IdentityResult.Failed(new IdentityError { Description = "Email is already registered" });
                }

                // Map the DTO to an Account entity and create the user
                Account newAccount = _mapper.Map<Account>(accountDto);
                IdentityResult result = await _userManager.CreateAsync(newAccount, accountDto.PasswordHash).ConfigureAwait(false);
                // If user creation fails, rollback and return the result
                if (!result.Succeeded)
                {
                    await transaction.RollbackAsync().ConfigureAwait(false);
                    return result;
                }

                // Create the user profile (Patient or Pharmacy or Admin) and assign the role in parallel
                var profileTask = CreateUserProfileAsync(newAccount, accountDto);
                var roleTask = _roleService.assignRoleAsync(accountDto, newAccount);

                // Wait for both tasks to complete
                await Task.WhenAll(profileTask, roleTask).ConfigureAwait(false);

                // Check if role assignment succeeded
                var roleResult = roleTask.Result;
                if (!roleResult.Succeeded)
                {
                    await transaction.RollbackAsync().ConfigureAwait(false);
                    return roleResult;
                }

                // Save all changes and commit the transaction
                await _accountRepository.SaveAsync().ConfigureAwait(false);
                await _accountRepository.EndTransactionAsync().ConfigureAwait(false);

                return result;
            }
            catch (Exception ex)
            {
                // Rollback the transaction if any error occurs
                await transaction.RollbackAsync().ConfigureAwait(false);
                return IdentityResult.Failed(new IdentityError { Description = $"An error occurred while registering the account: {ex.Message}" });
            }
        }

        /// <summary>
        /// Authenticates a user and returns a JWT token if successful.
        /// </summary>
        /// <param name="loginInfo">The login credentials.</param>
        /// <returns>IResult with token or error message.</returns>
        public async Task<IResult> LoginAsync(LoginDTO loginInfo)
        {
            // Validate input
            if (string.IsNullOrWhiteSpace(loginInfo.Email) || string.IsNullOrWhiteSpace(loginInfo.Password))
            {
                return Results.BadRequest("Email or password cannot be empty.");
            }
            try
            {
                // Find the user by email
                var user = await _userManager.FindByEmailAsync(loginInfo.Email).ConfigureAwait(false);
                if (user == null)
                {
                    return Results.Unauthorized();
                }
                // Check the password
                var authenticated = await _userManager.CheckPasswordAsync(user, loginInfo.Password).ConfigureAwait(false);
                if (!authenticated)
                {
                    return Results.Unauthorized();
                }

                // Get user roles and pharmacy information
                var roles = await _userManager.GetRolesAsync(user).ConfigureAwait(false);
                var pharmacy = await _pharmacyRepository.GetAsync(
                    filter: p => p.AccountId == user.Id,
                    tracking: false
                ).ConfigureAwait(false);

                // Build claims for the JWT token
                List<Claim> claims = BuildClaims(user, roles, pharmacy);

                // Generate the JWT token
                JwtSecurityToken token = GenerateJwtToken(claims, loginInfo.RememberMe);

                // Return the token and user info
                return Results.Ok(new
                {
                    token = new JwtSecurityTokenHandler().WriteToken(token),
                    expiration = token.ValidTo,
                    userName = user.UserName,
                    role = roles
                });
            }
            catch (Exception ex)
            {
                // Log the exception here (add logging service)
                return Results.Problem("An error occurred during login.");
            }
        }

        /// <summary>
        /// Creates a user profile (Patient or Pharmacy) based on the registration data.
        /// </summary>
        /// <param name="account">The account entity.</param>
        /// <param name="accountDto">The registration data.</param>
        private async Task CreateUserProfileAsync(Account account, RegisterAccountDTO accountDto)
        {
            // If the user is a patient, create a patient profile
            if (accountDto.Patient != null)
            {
                account.Patient = _mapper.Map<Patient>(accountDto.Patient);
                account.Patient.AccountId = account.Id;
                await _patientRepository.CreateAsync(account.Patient).ConfigureAwait(false);
            }
            // If the user is a pharmacy, create a pharmacy profile
            else if (accountDto.Pharmacy != null)
            {
                account.Pharmacy = _mapper.Map<Pharmacy>(accountDto.Pharmacy);
                account.Pharmacy.AccountId = account.Id;
                if (accountDto.Pharmacy.Doc != null && accountDto.Pharmacy.Doc.Length > 0)
                {
                    var docUrl = await SaveDocumentAsync(accountDto.Pharmacy.Doc);
                    account.Pharmacy.DocURL = docUrl;
                }
                await _pharmacyRepository.CreateAsync(account.Pharmacy).ConfigureAwait(false);
            }
        }

        // Update the constructor to inject IHttpContextAccessor

        private async Task<string> SaveDocumentAsync(IFormFile docFile)
        {
<<<<<<< HEAD
            var allowedExtensions = new[] { ".pdf",".jpg", ".jpeg", ".png", ".webp" };
=======
            var allowedExtensions = new[] { ".pdf", ".jpg", ".jpeg", ".png", ".webp" };
>>>>>>> 0d9b80bb
            var extension = Path.GetExtension(docFile.FileName).ToLower();

            if (!allowedExtensions.Contains(extension))
                throw new InvalidOperationException("Only PDF documents are allowed");

            var fileName = Guid.NewGuid() + extension;
            var filePath = Path.Combine(_WebHostEnvironment.WebRootPath, "documents", fileName);

            Directory.CreateDirectory(Path.GetDirectoryName(filePath));

            using var stream = new FileStream(filePath, FileMode.Create);
            await docFile.CopyToAsync(stream);

            // Use IHttpContextAccessor to access the current HTTP context
            var request = _httpContextAccessor.HttpContext?.Request;
            if (request == null)
                throw new InvalidOperationException("Unable to access the current HTTP request.");

            return $"{request.Scheme}://{request.Host}/documents/{fileName}";
        }

        /// <summary>
        /// Builds a list of claims for the JWT token based on user and role information.
        /// </summary>
        /// <param name="user">The account entity.</param>
        /// <param name="roles">The user's roles.</param>
        /// <param name="pharmacy">Pharmacy info if the user is a pharmacy.</param>
        /// <returns>List of claims for the JWT token.</returns>
        private List<Claim> BuildClaims(Account user, IList<string> roles, Pharmacy pharmacy)
        {
            if (user == null)
            {
                throw new ArgumentNullException(nameof(user), "User cannot be null");
            }

            // Initialize claims list
            List<Claim> claims = new List<Claim>
            {
                new Claim(ClaimTypes.NameIdentifier, user.Id),
                new Claim(ClaimTypes.Email, user.Email),
                new Claim(JwtRegisteredClaimNames.Sub, user.UserName),
                new Claim(JwtRegisteredClaimNames.Jti, Guid.NewGuid().ToString()),   // JWT ID
            };
            // Add pharmacy-specific claims if user is a pharmacy
            if (pharmacy != null)
            {
                claims.Add(new Claim(CustomClaimTypes.PharmacyId, pharmacy.PharmacyID.ToString()));
            }

            // Add roles
            claims.AddRange(roles.Select(role => new Claim(ClaimTypes.Role, role)));
            return claims;
        }

        /// <summary>
        /// Generates a JWT token for the authenticated user.
        /// </summary>
        /// <param name="claims">The claims to include in the token.</param>
        /// <param name="rememberMe">Whether to use a longer expiration for the token.</param>
        /// <returns>JwtSecurityToken object.</returns>
        private JwtSecurityToken GenerateJwtToken(List<Claim> claims, bool rememberMe = false)
        {
            SigningCredentials signInCred = new SigningCredentials(
            new SymmetricSecurityKey(Encoding.UTF8.GetBytes(_config["JWT:Key"]!)),
            SecurityAlgorithms.HmacSha256);
            // Set token expiration based on rememberMe flag
            DateTime expiration;
            if (rememberMe)
            {
                expiration = DateTime.UtcNow.AddDays(int.Parse(_config["JWT:RefreshTokenExpirationDays"]!));
            }
            else
            {
                expiration = DateTime.UtcNow.AddMinutes(int.Parse(_config["JWT:ExpirationMinutes"]!));
            }
            return new JwtSecurityToken(
                    issuer: _config["JWT:Issuer"],
                    audience: _config["JWT:Audience"],
                    claims: claims,
                    expires: expiration,
                    signingCredentials: signInCred);
        }

        /// <summary>
        /// Verifies a JWT token and returns user information if valid.
        /// </summary>
        /// <param name="token"></param>
        /// <returns></returns>
        public async Task<IResult> VerifyTokenAsync([FromBody] string token)
        {
            // Validate the token
            if (string.IsNullOrWhiteSpace(token))
            {
                return Results.BadRequest("Token cannot be empty.");
            }
            // Create a token handler to validate the JWT
            var tokenHandler = new JwtSecurityTokenHandler();
            try
            {
                var key = Encoding.UTF8.GetBytes(_config["JWT:Key"]!);
                var validationParameters = new TokenValidationParameters
                {
                    // Ensures the token’s signature is checked
                    ValidateIssuerSigningKey = true,
                    // The signing key used to validate the token
                    IssuerSigningKey = new SymmetricSecurityKey(key),

                    // Validates the issuer of the token
                    ValidateIssuer = true,
                    // The expected issuer of the token
                    ValidIssuer = _config["JWT:Issuer"],

                    // Validates the audience of the token
                    ValidateAudience = true,
                    // The expected audience of the token
                    ValidAudience = _config["JWT:Audience"],

                    // Validates the token's expiration
                    ValidateLifetime = true,
                    // Clock skew to account for time differences
                    ClockSkew = TimeSpan.Zero
                };

                // Validate the token and extract the principal
                var principal = tokenHandler.ValidateToken(token, validationParameters, out SecurityToken validatedToken);

                // Extract User Information from Claims
                var userId = principal.FindFirst(ClaimTypes.NameIdentifier)?.Value;
                var userName = principal.FindFirst(JwtRegisteredClaimNames.Sub)?.Value;
                var email = principal.FindFirst(ClaimTypes.Email)?.Value;
                var roles = principal.FindAll(ClaimTypes.Role).Select(c => c.Value).ToList();

                // fetch user information from the database
                var user = await _userManager.FindByIdAsync(userId).ConfigureAwait(false);

                if (user == null)
                {
                    return Results.Unauthorized();
                }
                // Return the user information if the token is valid
                return Results.Ok(new
                {
                    token,
                    expiration = validatedToken.ValidTo,
                    userName = user.UserName,
                    role = roles
                });
            }
            catch (SecurityTokenException)
            {
                return Results.Unauthorized();
            }
            catch (Exception ex)
            {
                // Log the exception here (add logging service)
                return Results.Problem("An error occurred while verifying the token.");
            }
        }
    }
}<|MERGE_RESOLUTION|>--- conflicted
+++ resolved
@@ -197,11 +197,7 @@
 
         private async Task<string> SaveDocumentAsync(IFormFile docFile)
         {
-<<<<<<< HEAD
-            var allowedExtensions = new[] { ".pdf",".jpg", ".jpeg", ".png", ".webp" };
-=======
             var allowedExtensions = new[] { ".pdf", ".jpg", ".jpeg", ".png", ".webp" };
->>>>>>> 0d9b80bb
             var extension = Path.GetExtension(docFile.FileName).ToLower();
 
             if (!allowedExtensions.Contains(extension))
