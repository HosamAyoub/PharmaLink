﻿using AutoMapper;
using Microsoft.AspNetCore.Hosting;
using Microsoft.AspNetCore.Http;
using Microsoft.AspNetCore.Identity;
using Microsoft.AspNetCore.Identity.UI.Services;
using Microsoft.AspNetCore.Mvc;
using Microsoft.AspNetCore.WebUtilities;
using Microsoft.IdentityModel.Tokens;
using PharmaLink_API.Core.Constants;
using PharmaLink_API.Core.Enums;
using PharmaLink_API.Models;
using PharmaLink_API.Models.DTO.LoginAccoutDTO;
using PharmaLink_API.Models.DTO.RegisterAccountDTO;
using PharmaLink_API.Repository.Interfaces;
using PharmaLink_API.Services.Interfaces;
using System.IdentityModel.Tokens.Jwt;
using System.Security.Claims;
using System.Security.Principal;
using System.Text;


namespace PharmaLink_API.Services
{
    // Service for handling account registration, login, and related logic
    public class AccountService : IAccountService
    {
        private readonly IAccountRepository _accountRepository;
        private readonly IPatientRepository _patientRepository;
        private readonly IPharmacyRepository _pharmacyRepository;
        private readonly UserManager<Account> _userManager;
        private readonly IConfiguration _config;
        private readonly IMapper _mapper;
        private readonly IRoleService _roleService;
<<<<<<< HEAD
        private readonly IEmailService emailService;


        // Inject dependencies for account, role, and mapping operations
        public AccountService(UserManager<Account> userManager, IMapper mapper, 
            IConfiguration configuration, IAccountRepository accountRepository, 
            IPatientRepository patientRepository, IPharmacyRepository pharmacyRepository, 
            IRoleService roleService,
            IEmailService emailService)
=======
        private readonly IWebHostEnvironment _WebHostEnvironment;
        private readonly IHttpContextAccessor _httpContextAccessor;

        // Inject dependencies for account, role, and mapping operations
        public AccountService(UserManager<Account> userManager, IMapper mapper, IConfiguration configuration, IAccountRepository accountRepository, IPatientRepository patientRepository, IPharmacyRepository pharmacyRepository, IRoleService roleService, IWebHostEnvironment webHostEnvironment, IHttpContextAccessor httpContextAccessor)
>>>>>>> fd310a5f
        {
            _userManager = userManager;
            _mapper = mapper;
            _config = configuration;
            _accountRepository = accountRepository;
            _patientRepository = patientRepository;
            _pharmacyRepository = pharmacyRepository;
            _roleService = roleService;
<<<<<<< HEAD
            this.emailService = emailService;
=======
            _WebHostEnvironment = webHostEnvironment;
            _httpContextAccessor = httpContextAccessor;
>>>>>>> fd310a5f
        }

        /// <summary>
        /// Registers a new user account, creates a profile, assigns a role, and manages the transaction.
        /// </summary>
        /// <param name="accountDto">The registration data for the new user.</param>
        /// <returns>IdentityResult indicating success or failure.</returns>
        public async Task<IdentityResult> RegisterAsync(RegisterAccountDTO accountDto)
        {
            // Validate input
            if (accountDto == null)
            {
                return IdentityResult.Failed(new IdentityError { Description = "User cannot be null" });
            }

            // Start a new transaction for the registration process
            var transaction = await _accountRepository.StartTransactionAsync().ConfigureAwait(false);
            try
            {
                // Check if the email is already registered
                var existingUser = await _userManager.FindByEmailAsync(accountDto.Email).ConfigureAwait(false);
                if (existingUser != null)
                {
                    return IdentityResult.Failed(new IdentityError { Description = "Email is already registered" });
                }

                // Map the DTO to an Account entity and create the user
                Account newAccount = _mapper.Map<Account>(accountDto);
                IdentityResult result = await _userManager.CreateAsync(newAccount, accountDto.PasswordHash).ConfigureAwait(false);
                // If user creation fails, rollback and return the result
                if (!result.Succeeded)
                {
                    await transaction.RollbackAsync().ConfigureAwait(false);
                    return result;
                }

                // Create the user profile (Patient or Pharmacy or Admin) and assign the role in parallel
                var profileTask = CreateUserProfileAsync(newAccount, accountDto);
                var roleTask = _roleService.assignRoleAsync(accountDto, newAccount);

                // Wait for both tasks to complete
                await Task.WhenAll(profileTask, roleTask).ConfigureAwait(false);

                // Check if role assignment succeeded
                var roleResult = roleTask.Result;
                if (!roleResult.Succeeded)
                {
                    await transaction.RollbackAsync().ConfigureAwait(false);
                    return roleResult;
                }

                // Save all changes and commit the transaction
                var token = await _userManager.GenerateEmailConfirmationTokenAsync(newAccount);
                var encodedToken = WebEncoders.Base64UrlEncode(Encoding.UTF8.GetBytes(token));

                var confirmationLink = $"http://localhost:4200/confirm-email?userId={newAccount.Id}&token={encodedToken}";

                await emailService.SendEmailAsync(newAccount.Email, "Confirm your email",
                    $"Click <a href='{confirmationLink}'>here</a> to confirm your email.");
                await _accountRepository.SaveAsync().ConfigureAwait(false);
                await _accountRepository.EndTransactionAsync().ConfigureAwait(false);

                return result;
            }
            catch (Exception ex)
            {
                // Rollback the transaction if any error occurs
                await transaction.RollbackAsync().ConfigureAwait(false);
                return IdentityResult.Failed(new IdentityError { Description = $"An error occurred while registering the account: {ex.Message}" });
            }
        }

        /// <summary>
        /// Authenticates a user and returns a JWT token if successful.
        /// </summary>
        /// <param name="loginInfo">The login credentials.</param>
        /// <returns>IResult with token or error message.</returns>
        public async Task<IResult> LoginAsync(LoginDTO loginInfo)
        {
            // Validate input
            if (string.IsNullOrWhiteSpace(loginInfo.Email) || string.IsNullOrWhiteSpace(loginInfo.Password))
            {
                return Results.BadRequest("Email or password cannot be empty.");
            }
            try
            {
                // Find the user by email
                var user = await _userManager.FindByEmailAsync(loginInfo.Email).ConfigureAwait(false);
                if (user == null)
                {
                    return Results.Unauthorized();
                }
                // Check the password
                var authenticated = await _userManager.CheckPasswordAsync(user, loginInfo.Password).ConfigureAwait(false);
                if (!authenticated)
                {
                    return Results.Unauthorized();
                }

                // Get user roles and pharmacy information
                var roles = await _userManager.GetRolesAsync(user).ConfigureAwait(false);
                var pharmacy = await _pharmacyRepository.GetAsync(
                    filter: p => p.AccountId == user.Id,
                    tracking: false
                ).ConfigureAwait(false);

                // Build claims for the JWT token
                List<Claim> claims = BuildClaims(user, roles, pharmacy);

                // Generate the JWT token
                JwtSecurityToken token = GenerateJwtToken(claims, loginInfo.RememberMe);

                // Return the token and user info
                return Results.Ok(new
                {
                    token = new JwtSecurityTokenHandler().WriteToken(token),
                    expiration = token.ValidTo,
                    userName = user.UserName,
                    role = roles
                });
            }
            catch (Exception ex)
            {
                // Log the exception here (add logging service)
                return Results.Problem("An error occurred during login.");
            }
        }

        /// <summary>
        /// Creates a user profile (Patient or Pharmacy) based on the registration data.
        /// </summary>
        /// <param name="account">The account entity.</param>
        /// <param name="accountDto">The registration data.</param>
        private async Task CreateUserProfileAsync(Account account, RegisterAccountDTO accountDto)
        {
            // If the user is a patient, create a patient profile
            if (accountDto.Patient != null)
            {
                account.Patient = _mapper.Map<Patient>(accountDto.Patient);
                account.Patient.AccountId = account.Id;
                await _patientRepository.CreateAsync(account.Patient).ConfigureAwait(false);
            }
            // If the user is a pharmacy, create a pharmacy profile
            else if (accountDto.Pharmacy != null)
            {
                account.Pharmacy = _mapper.Map<Pharmacy>(accountDto.Pharmacy);
                account.Pharmacy.AccountId = account.Id;
                if (accountDto.Pharmacy.Doc != null && accountDto.Pharmacy.Doc.Length > 0)
                {
                    var docUrl = await SaveDocumentAsync(accountDto.Pharmacy.Doc);
                    account.Pharmacy.DocURL = docUrl;
                }
                await _pharmacyRepository.CreateAsync(account.Pharmacy).ConfigureAwait(false);
            }
        }

        // Update the constructor to inject IHttpContextAccessor

        private async Task<string> SaveDocumentAsync(IFormFile docFile)
        {
            var allowedExtensions = new[] { ".pdf",".jpg", ".jpeg", ".png", ".webp" };
            var extension = Path.GetExtension(docFile.FileName).ToLower();

            if (!allowedExtensions.Contains(extension))
                throw new InvalidOperationException("Only PDF documents are allowed");

            var fileName = Guid.NewGuid() + extension;
            var filePath = Path.Combine(_WebHostEnvironment.WebRootPath, "documents", fileName);

            Directory.CreateDirectory(Path.GetDirectoryName(filePath));

            using var stream = new FileStream(filePath, FileMode.Create);
            await docFile.CopyToAsync(stream);

            // Use IHttpContextAccessor to access the current HTTP context
            var request = _httpContextAccessor.HttpContext?.Request;
            if (request == null)
                throw new InvalidOperationException("Unable to access the current HTTP request.");

            return $"{request.Scheme}://{request.Host}/documents/{fileName}";
        }

        /// <summary>
        /// Builds a list of claims for the JWT token based on user and role information.
        /// </summary>
        /// <param name="user">The account entity.</param>
        /// <param name="roles">The user's roles.</param>
        /// <param name="pharmacy">Pharmacy info if the user is a pharmacy.</param>
        /// <returns>List of claims for the JWT token.</returns>
        private List<Claim> BuildClaims(Account user, IList<string> roles, Pharmacy pharmacy)
        {
            if (user == null)
            {
                throw new ArgumentNullException(nameof(user), "User cannot be null");
            }

            // Initialize claims list
            List<Claim> claims = new List<Claim>
            {
                new Claim(ClaimTypes.NameIdentifier, user.Id),
                new Claim(ClaimTypes.Email, user.Email),
                new Claim(JwtRegisteredClaimNames.Sub, user.UserName),
                new Claim(JwtRegisteredClaimNames.Jti, Guid.NewGuid().ToString()),   // JWT ID
            };
            // Add pharmacy-specific claims if user is a pharmacy
            if (pharmacy != null)
            {
                claims.Add(new Claim(CustomClaimTypes.PharmacyId, pharmacy.PharmacyID.ToString()));
            }

            // Add roles
            claims.AddRange(roles.Select(role => new Claim(ClaimTypes.Role, role)));
            return claims;
        }

        /// <summary>
        /// Generates a JWT token for the authenticated user.
        /// </summary>
        /// <param name="claims">The claims to include in the token.</param>
        /// <param name="rememberMe">Whether to use a longer expiration for the token.</param>
        /// <returns>JwtSecurityToken object.</returns>
        private JwtSecurityToken GenerateJwtToken(List<Claim> claims, bool rememberMe = false)
        {
            SigningCredentials signInCred = new SigningCredentials(
            new SymmetricSecurityKey(Encoding.UTF8.GetBytes(_config["JWT:Key"]!)),
            SecurityAlgorithms.HmacSha256);
            // Set token expiration based on rememberMe flag
            DateTime expiration;
            if (rememberMe)
            {
                expiration = DateTime.UtcNow.AddDays(int.Parse(_config["JWT:RefreshTokenExpirationDays"]!));
            }
            else
            {
                expiration = DateTime.UtcNow.AddMinutes(int.Parse(_config["JWT:ExpirationMinutes"]!));
            }
            return new JwtSecurityToken(
                    issuer: _config["JWT:Issuer"],
                    audience: _config["JWT:Audience"],
                    claims: claims,
                    expires: expiration,
                    signingCredentials: signInCred);
        }

        /// <summary>
        /// Verifies a JWT token and returns user information if valid.
        /// </summary>
        /// <param name="token"></param>
        /// <returns></returns>
        public async Task<IResult> VerifyTokenAsync([FromBody] string token)
        {
            // Validate the token
            if (string.IsNullOrWhiteSpace(token))
            {
                return Results.BadRequest("Token cannot be empty.");
            }
            // Create a token handler to validate the JWT
            var tokenHandler = new JwtSecurityTokenHandler();
            try
            {
                var key = Encoding.UTF8.GetBytes(_config["JWT:Key"]!);
                var validationParameters = new TokenValidationParameters
                {
                    // Ensures the token’s signature is checked
                    ValidateIssuerSigningKey = true,
                    // The signing key used to validate the token
                    IssuerSigningKey = new SymmetricSecurityKey(key),

                    // Validates the issuer of the token
                    ValidateIssuer = true,
                    // The expected issuer of the token
                    ValidIssuer = _config["JWT:Issuer"],

                    // Validates the audience of the token
                    ValidateAudience = true,
                    // The expected audience of the token
                    ValidAudience = _config["JWT:Audience"],

                    // Validates the token's expiration
                    ValidateLifetime = true,
                    // Clock skew to account for time differences
                    ClockSkew = TimeSpan.Zero
                };

                // Validate the token and extract the principal
                var principal = tokenHandler.ValidateToken(token, validationParameters, out SecurityToken validatedToken);

                // Extract User Information from Claims
                var userId = principal.FindFirst(ClaimTypes.NameIdentifier)?.Value;
                var userName = principal.FindFirst(JwtRegisteredClaimNames.Sub)?.Value;
                var email = principal.FindFirst(ClaimTypes.Email)?.Value;
                var roles = principal.FindAll(ClaimTypes.Role).Select(c => c.Value).ToList();

                // fetch user information from the database
                var user = await _userManager.FindByIdAsync(userId).ConfigureAwait(false);

                if (user == null)
                {
                    return Results.Unauthorized();
                }
                // Return the user information if the token is valid
                return Results.Ok(new
                {
                    token,
                    expiration = validatedToken.ValidTo,
                    userName = user.UserName,
                    role = roles
                });
            }
            catch (SecurityTokenException)
            {
                return Results.Unauthorized();
            }
            catch (Exception ex)
            {
                // Log the exception here (add logging service)
                return Results.Problem("An error occurred while verifying the token.");
            }
        }
    }
}<|MERGE_RESOLUTION|>--- conflicted
+++ resolved
@@ -31,7 +31,8 @@
         private readonly IConfiguration _config;
         private readonly IMapper _mapper;
         private readonly IRoleService _roleService;
-<<<<<<< HEAD
+        private readonly IWebHostEnvironment _WebHostEnvironment;
+        private readonly IHttpContextAccessor _httpContextAccessor;
         private readonly IEmailService emailService;
 
 
@@ -41,13 +42,6 @@
             IPatientRepository patientRepository, IPharmacyRepository pharmacyRepository, 
             IRoleService roleService,
             IEmailService emailService)
-=======
-        private readonly IWebHostEnvironment _WebHostEnvironment;
-        private readonly IHttpContextAccessor _httpContextAccessor;
-
-        // Inject dependencies for account, role, and mapping operations
-        public AccountService(UserManager<Account> userManager, IMapper mapper, IConfiguration configuration, IAccountRepository accountRepository, IPatientRepository patientRepository, IPharmacyRepository pharmacyRepository, IRoleService roleService, IWebHostEnvironment webHostEnvironment, IHttpContextAccessor httpContextAccessor)
->>>>>>> fd310a5f
         {
             _userManager = userManager;
             _mapper = mapper;
@@ -56,12 +50,9 @@
             _patientRepository = patientRepository;
             _pharmacyRepository = pharmacyRepository;
             _roleService = roleService;
-<<<<<<< HEAD
-            this.emailService = emailService;
-=======
             _WebHostEnvironment = webHostEnvironment;
             _httpContextAccessor = httpContextAccessor;
->>>>>>> fd310a5f
+            this.emailService = emailService;
         }
 
         /// <summary>
