{
  "version": 3,
  "targets": {
    "net9.0": {
      "AutoMapper/14.0.0": {
        "type": "package",
        "dependencies": {
          "Microsoft.Extensions.Options": "8.0.0"
        },
        "compile": {
          "lib/net8.0/AutoMapper.dll": {
            "related": ".xml"
          }
        },
        "runtime": {
          "lib/net8.0/AutoMapper.dll": {
            "related": ".xml"
          }
        }
      },
      "AutoMapper.Extensions.Microsoft.DependencyInjection/12.0.1": {
        "type": "package",
        "dependencies": {
          "AutoMapper": "[12.0.1]",
          "Microsoft.Extensions.Options": "6.0.0"
        },
        "compile": {
          "lib/netstandard2.1/AutoMapper.Extensions.Microsoft.DependencyInjection.dll": {}
        },
        "runtime": {
          "lib/netstandard2.1/AutoMapper.Extensions.Microsoft.DependencyInjection.dll": {}
        }
      },
      "Azure.Core/1.38.0": {
        "type": "package",
        "dependencies": {
          "Microsoft.Bcl.AsyncInterfaces": "1.1.1",
          "System.ClientModel": "1.0.0",
          "System.Diagnostics.DiagnosticSource": "6.0.1",
          "System.Memory.Data": "1.0.2",
          "System.Numerics.Vectors": "4.5.0",
          "System.Text.Encodings.Web": "4.7.2",
          "System.Text.Json": "4.7.2",
          "System.Threading.Tasks.Extensions": "4.5.4"
        },
        "compile": {
          "lib/net6.0/Azure.Core.dll": {
            "related": ".xml"
          }
        },
        "runtime": {
          "lib/net6.0/Azure.Core.dll": {
            "related": ".xml"
          }
        }
      },
      "Azure.Identity/1.11.4": {
        "type": "package",
        "dependencies": {
          "Azure.Core": "1.38.0",
          "Microsoft.Identity.Client": "4.61.3",
          "Microsoft.Identity.Client.Extensions.Msal": "4.61.3",
          "System.Memory": "4.5.4",
          "System.Security.Cryptography.ProtectedData": "4.7.0",
          "System.Text.Json": "4.7.2",
          "System.Threading.Tasks.Extensions": "4.5.4"
        },
        "compile": {
          "lib/netstandard2.0/Azure.Identity.dll": {
            "related": ".xml"
          }
        },
        "runtime": {
          "lib/netstandard2.0/Azure.Identity.dll": {
            "related": ".xml"
          }
        }
      },
      "Humanizer.Core/2.14.1": {
        "type": "package",
        "compile": {
          "lib/net6.0/_._": {
            "related": ".xml"
          }
        },
        "runtime": {
          "lib/net6.0/Humanizer.dll": {
            "related": ".xml"
          }
        }
      },
      "Microsoft.AspNetCore.Authentication.JwtBearer/9.0.7": {
        "type": "package",
        "dependencies": {
          "Microsoft.IdentityModel.Protocols.OpenIdConnect": "8.0.1"
        },
        "compile": {
          "lib/net9.0/Microsoft.AspNetCore.Authentication.JwtBearer.dll": {
            "related": ".xml"
          }
        },
        "runtime": {
          "lib/net9.0/Microsoft.AspNetCore.Authentication.JwtBearer.dll": {
            "related": ".xml"
          }
        },
        "frameworkReferences": [
          "Microsoft.AspNetCore.App"
        ]
      },
      "Microsoft.AspNetCore.Cryptography.Internal/9.0.7": {
        "type": "package",
        "compile": {
          "lib/net9.0/Microsoft.AspNetCore.Cryptography.Internal.dll": {
            "related": ".xml"
          }
        },
        "runtime": {
          "lib/net9.0/Microsoft.AspNetCore.Cryptography.Internal.dll": {
            "related": ".xml"
          }
        }
      },
      "Microsoft.AspNetCore.Cryptography.KeyDerivation/9.0.7": {
        "type": "package",
        "dependencies": {
          "Microsoft.AspNetCore.Cryptography.Internal": "9.0.7"
        },
        "compile": {
          "lib/net9.0/Microsoft.AspNetCore.Cryptography.KeyDerivation.dll": {
            "related": ".xml"
          }
        },
        "runtime": {
          "lib/net9.0/Microsoft.AspNetCore.Cryptography.KeyDerivation.dll": {
            "related": ".xml"
          }
        }
      },
      "Microsoft.AspNetCore.Identity.EntityFrameworkCore/9.0.7": {
        "type": "package",
        "dependencies": {
          "Microsoft.EntityFrameworkCore.Relational": "9.0.7",
          "Microsoft.Extensions.Identity.Stores": "9.0.7"
        },
        "compile": {
          "lib/net9.0/Microsoft.AspNetCore.Identity.EntityFrameworkCore.dll": {
            "related": ".xml"
          }
        },
        "runtime": {
          "lib/net9.0/Microsoft.AspNetCore.Identity.EntityFrameworkCore.dll": {
            "related": ".xml"
          }
        }
      },
      "Microsoft.AspNetCore.OpenApi/9.0.6": {
        "type": "package",
        "dependencies": {
          "Microsoft.OpenApi": "1.6.17"
        },
        "compile": {
          "lib/net9.0/Microsoft.AspNetCore.OpenApi.dll": {
            "related": ".xml"
          }
        },
        "runtime": {
          "lib/net9.0/Microsoft.AspNetCore.OpenApi.dll": {
            "related": ".xml"
          }
        },
        "frameworkReferences": [
          "Microsoft.AspNetCore.App"
        ]
      },
      "Microsoft.Bcl.AsyncInterfaces/7.0.0": {
        "type": "package",
        "compile": {
          "lib/netstandard2.1/Microsoft.Bcl.AsyncInterfaces.dll": {
            "related": ".xml"
          }
        },
        "runtime": {
          "lib/netstandard2.1/Microsoft.Bcl.AsyncInterfaces.dll": {
            "related": ".xml"
          }
        }
      },
      "Microsoft.Build.Framework/17.8.3": {
        "type": "package",
        "compile": {
          "ref/net8.0/_._": {
            "related": ".xml"
          }
        },
        "runtime": {
          "lib/net8.0/_._": {
            "related": ".pdb;.xml"
          }
        }
      },
      "Microsoft.Build.Locator/1.7.8": {
        "type": "package",
        "compile": {
          "lib/net6.0/_._": {}
        },
        "runtime": {
          "lib/net6.0/Microsoft.Build.Locator.dll": {}
        },
        "build": {
          "build/_._": {}
        }
      },
      "Microsoft.CodeAnalysis.Analyzers/3.3.4": {
        "type": "package",
        "build": {
          "buildTransitive/Microsoft.CodeAnalysis.Analyzers.props": {},
          "buildTransitive/Microsoft.CodeAnalysis.Analyzers.targets": {}
        }
      },
      "Microsoft.CodeAnalysis.Common/4.8.0": {
        "type": "package",
        "dependencies": {
          "Microsoft.CodeAnalysis.Analyzers": "3.3.4",
          "System.Collections.Immutable": "7.0.0",
          "System.Reflection.Metadata": "7.0.0",
          "System.Runtime.CompilerServices.Unsafe": "6.0.0"
        },
        "compile": {
          "lib/net7.0/_._": {
            "related": ".pdb;.xml"
          }
        },
        "runtime": {
          "lib/net7.0/Microsoft.CodeAnalysis.dll": {
            "related": ".pdb;.xml"
          }
        },
        "resource": {
          "lib/net7.0/cs/Microsoft.CodeAnalysis.resources.dll": {
            "locale": "cs"
          },
          "lib/net7.0/de/Microsoft.CodeAnalysis.resources.dll": {
            "locale": "de"
          },
          "lib/net7.0/es/Microsoft.CodeAnalysis.resources.dll": {
            "locale": "es"
          },
          "lib/net7.0/fr/Microsoft.CodeAnalysis.resources.dll": {
            "locale": "fr"
          },
          "lib/net7.0/it/Microsoft.CodeAnalysis.resources.dll": {
            "locale": "it"
          },
          "lib/net7.0/ja/Microsoft.CodeAnalysis.resources.dll": {
            "locale": "ja"
          },
          "lib/net7.0/ko/Microsoft.CodeAnalysis.resources.dll": {
            "locale": "ko"
          },
          "lib/net7.0/pl/Microsoft.CodeAnalysis.resources.dll": {
            "locale": "pl"
          },
          "lib/net7.0/pt-BR/Microsoft.CodeAnalysis.resources.dll": {
            "locale": "pt-BR"
          },
          "lib/net7.0/ru/Microsoft.CodeAnalysis.resources.dll": {
            "locale": "ru"
          },
          "lib/net7.0/tr/Microsoft.CodeAnalysis.resources.dll": {
            "locale": "tr"
          },
          "lib/net7.0/zh-Hans/Microsoft.CodeAnalysis.resources.dll": {
            "locale": "zh-Hans"
          },
          "lib/net7.0/zh-Hant/Microsoft.CodeAnalysis.resources.dll": {
            "locale": "zh-Hant"
          }
        }
      },
      "Microsoft.CodeAnalysis.CSharp/4.8.0": {
        "type": "package",
        "dependencies": {
          "Microsoft.CodeAnalysis.Common": "[4.8.0]"
        },
        "compile": {
          "lib/net7.0/_._": {
            "related": ".pdb;.xml"
          }
        },
        "runtime": {
          "lib/net7.0/Microsoft.CodeAnalysis.CSharp.dll": {
            "related": ".pdb;.xml"
          }
        },
        "resource": {
          "lib/net7.0/cs/Microsoft.CodeAnalysis.CSharp.resources.dll": {
            "locale": "cs"
          },
          "lib/net7.0/de/Microsoft.CodeAnalysis.CSharp.resources.dll": {
            "locale": "de"
          },
          "lib/net7.0/es/Microsoft.CodeAnalysis.CSharp.resources.dll": {
            "locale": "es"
          },
          "lib/net7.0/fr/Microsoft.CodeAnalysis.CSharp.resources.dll": {
            "locale": "fr"
          },
          "lib/net7.0/it/Microsoft.CodeAnalysis.CSharp.resources.dll": {
            "locale": "it"
          },
          "lib/net7.0/ja/Microsoft.CodeAnalysis.CSharp.resources.dll": {
            "locale": "ja"
          },
          "lib/net7.0/ko/Microsoft.CodeAnalysis.CSharp.resources.dll": {
            "locale": "ko"
          },
          "lib/net7.0/pl/Microsoft.CodeAnalysis.CSharp.resources.dll": {
            "locale": "pl"
          },
          "lib/net7.0/pt-BR/Microsoft.CodeAnalysis.CSharp.resources.dll": {
            "locale": "pt-BR"
          },
          "lib/net7.0/ru/Microsoft.CodeAnalysis.CSharp.resources.dll": {
            "locale": "ru"
          },
          "lib/net7.0/tr/Microsoft.CodeAnalysis.CSharp.resources.dll": {
            "locale": "tr"
          },
          "lib/net7.0/zh-Hans/Microsoft.CodeAnalysis.CSharp.resources.dll": {
            "locale": "zh-Hans"
          },
          "lib/net7.0/zh-Hant/Microsoft.CodeAnalysis.CSharp.resources.dll": {
            "locale": "zh-Hant"
          }
        }
      },
      "Microsoft.CodeAnalysis.CSharp.Workspaces/4.8.0": {
        "type": "package",
        "dependencies": {
          "Humanizer.Core": "2.14.1",
          "Microsoft.CodeAnalysis.CSharp": "[4.8.0]",
          "Microsoft.CodeAnalysis.Common": "[4.8.0]",
          "Microsoft.CodeAnalysis.Workspaces.Common": "[4.8.0]"
        },
        "compile": {
          "lib/net7.0/_._": {
            "related": ".pdb;.xml"
          }
        },
        "runtime": {
          "lib/net7.0/Microsoft.CodeAnalysis.CSharp.Workspaces.dll": {
            "related": ".pdb;.xml"
          }
        },
        "resource": {
          "lib/net7.0/cs/Microsoft.CodeAnalysis.CSharp.Workspaces.resources.dll": {
            "locale": "cs"
          },
          "lib/net7.0/de/Microsoft.CodeAnalysis.CSharp.Workspaces.resources.dll": {
            "locale": "de"
          },
          "lib/net7.0/es/Microsoft.CodeAnalysis.CSharp.Workspaces.resources.dll": {
            "locale": "es"
          },
          "lib/net7.0/fr/Microsoft.CodeAnalysis.CSharp.Workspaces.resources.dll": {
            "locale": "fr"
          },
          "lib/net7.0/it/Microsoft.CodeAnalysis.CSharp.Workspaces.resources.dll": {
            "locale": "it"
          },
          "lib/net7.0/ja/Microsoft.CodeAnalysis.CSharp.Workspaces.resources.dll": {
            "locale": "ja"
          },
          "lib/net7.0/ko/Microsoft.CodeAnalysis.CSharp.Workspaces.resources.dll": {
            "locale": "ko"
          },
          "lib/net7.0/pl/Microsoft.CodeAnalysis.CSharp.Workspaces.resources.dll": {
            "locale": "pl"
          },
          "lib/net7.0/pt-BR/Microsoft.CodeAnalysis.CSharp.Workspaces.resources.dll": {
            "locale": "pt-BR"
          },
          "lib/net7.0/ru/Microsoft.CodeAnalysis.CSharp.Workspaces.resources.dll": {
            "locale": "ru"
          },
          "lib/net7.0/tr/Microsoft.CodeAnalysis.CSharp.Workspaces.resources.dll": {
            "locale": "tr"
          },
          "lib/net7.0/zh-Hans/Microsoft.CodeAnalysis.CSharp.Workspaces.resources.dll": {
            "locale": "zh-Hans"
          },
          "lib/net7.0/zh-Hant/Microsoft.CodeAnalysis.CSharp.Workspaces.resources.dll": {
            "locale": "zh-Hant"
          }
        }
      },
      "Microsoft.CodeAnalysis.Workspaces.Common/4.8.0": {
        "type": "package",
        "dependencies": {
          "Humanizer.Core": "2.14.1",
          "Microsoft.Bcl.AsyncInterfaces": "7.0.0",
          "Microsoft.CodeAnalysis.Common": "[4.8.0]",
          "System.Composition": "7.0.0",
          "System.IO.Pipelines": "7.0.0",
          "System.Threading.Channels": "7.0.0"
        },
        "compile": {
          "lib/net7.0/_._": {
            "related": ".pdb;.xml"
          }
        },
        "runtime": {
          "lib/net7.0/Microsoft.CodeAnalysis.Workspaces.dll": {
            "related": ".pdb;.xml"
          }
        },
        "resource": {
          "lib/net7.0/cs/Microsoft.CodeAnalysis.Workspaces.resources.dll": {
            "locale": "cs"
          },
          "lib/net7.0/de/Microsoft.CodeAnalysis.Workspaces.resources.dll": {
            "locale": "de"
          },
          "lib/net7.0/es/Microsoft.CodeAnalysis.Workspaces.resources.dll": {
            "locale": "es"
          },
          "lib/net7.0/fr/Microsoft.CodeAnalysis.Workspaces.resources.dll": {
            "locale": "fr"
          },
          "lib/net7.0/it/Microsoft.CodeAnalysis.Workspaces.resources.dll": {
            "locale": "it"
          },
          "lib/net7.0/ja/Microsoft.CodeAnalysis.Workspaces.resources.dll": {
            "locale": "ja"
          },
          "lib/net7.0/ko/Microsoft.CodeAnalysis.Workspaces.resources.dll": {
            "locale": "ko"
          },
          "lib/net7.0/pl/Microsoft.CodeAnalysis.Workspaces.resources.dll": {
            "locale": "pl"
          },
          "lib/net7.0/pt-BR/Microsoft.CodeAnalysis.Workspaces.resources.dll": {
            "locale": "pt-BR"
          },
          "lib/net7.0/ru/Microsoft.CodeAnalysis.Workspaces.resources.dll": {
            "locale": "ru"
          },
          "lib/net7.0/tr/Microsoft.CodeAnalysis.Workspaces.resources.dll": {
            "locale": "tr"
          },
          "lib/net7.0/zh-Hans/Microsoft.CodeAnalysis.Workspaces.resources.dll": {
            "locale": "zh-Hans"
          },
          "lib/net7.0/zh-Hant/Microsoft.CodeAnalysis.Workspaces.resources.dll": {
            "locale": "zh-Hant"
          }
        }
      },
      "Microsoft.CodeAnalysis.Workspaces.MSBuild/4.8.0": {
        "type": "package",
        "dependencies": {
          "Microsoft.Build.Framework": "16.10.0",
          "Microsoft.CodeAnalysis.Common": "[4.8.0]",
          "Microsoft.CodeAnalysis.Workspaces.Common": "[4.8.0]",
          "System.Text.Json": "7.0.3"
        },
        "compile": {
          "lib/net7.0/_._": {
            "related": ".pdb;.runtimeconfig.json;.xml"
          }
        },
        "runtime": {
          "lib/net7.0/Microsoft.CodeAnalysis.Workspaces.MSBuild.BuildHost.dll": {
            "related": ".pdb;.runtimeconfig.json;.xml"
          },
          "lib/net7.0/Microsoft.CodeAnalysis.Workspaces.MSBuild.dll": {
            "related": ".BuildHost.pdb;.BuildHost.runtimeconfig.json;.BuildHost.xml;.pdb;.xml"
          }
        },
        "resource": {
          "lib/net7.0/cs/Microsoft.CodeAnalysis.Workspaces.MSBuild.BuildHost.resources.dll": {
            "locale": "cs"
          },
          "lib/net7.0/de/Microsoft.CodeAnalysis.Workspaces.MSBuild.BuildHost.resources.dll": {
            "locale": "de"
          },
          "lib/net7.0/es/Microsoft.CodeAnalysis.Workspaces.MSBuild.BuildHost.resources.dll": {
            "locale": "es"
          },
          "lib/net7.0/fr/Microsoft.CodeAnalysis.Workspaces.MSBuild.BuildHost.resources.dll": {
            "locale": "fr"
          },
          "lib/net7.0/it/Microsoft.CodeAnalysis.Workspaces.MSBuild.BuildHost.resources.dll": {
            "locale": "it"
          },
          "lib/net7.0/ja/Microsoft.CodeAnalysis.Workspaces.MSBuild.BuildHost.resources.dll": {
            "locale": "ja"
          },
          "lib/net7.0/ko/Microsoft.CodeAnalysis.Workspaces.MSBuild.BuildHost.resources.dll": {
            "locale": "ko"
          },
          "lib/net7.0/pl/Microsoft.CodeAnalysis.Workspaces.MSBuild.BuildHost.resources.dll": {
            "locale": "pl"
          },
          "lib/net7.0/pt-BR/Microsoft.CodeAnalysis.Workspaces.MSBuild.BuildHost.resources.dll": {
            "locale": "pt-BR"
          },
          "lib/net7.0/ru/Microsoft.CodeAnalysis.Workspaces.MSBuild.BuildHost.resources.dll": {
            "locale": "ru"
          },
          "lib/net7.0/tr/Microsoft.CodeAnalysis.Workspaces.MSBuild.BuildHost.resources.dll": {
            "locale": "tr"
          },
          "lib/net7.0/zh-Hans/Microsoft.CodeAnalysis.Workspaces.MSBuild.BuildHost.resources.dll": {
            "locale": "zh-Hans"
          },
          "lib/net7.0/zh-Hant/Microsoft.CodeAnalysis.Workspaces.MSBuild.BuildHost.resources.dll": {
            "locale": "zh-Hant"
          }
        }
      },
      "Microsoft.Data.SqlClient/5.2.3": {
        "type": "package",
        "dependencies": {
          "Azure.Identity": "1.11.4",
          "Microsoft.Data.SqlClient.SNI.runtime": "5.2.0",
          "Microsoft.Identity.Client": "4.61.3",
          "Microsoft.IdentityModel.JsonWebTokens": "6.35.0",
          "Microsoft.IdentityModel.Protocols.OpenIdConnect": "6.35.0",
          "Microsoft.SqlServer.Server": "1.0.0",
          "System.Configuration.ConfigurationManager": "8.0.0",
          "System.Runtime.Caching": "8.0.0"
        },
        "compile": {
          "ref/net8.0/Microsoft.Data.SqlClient.dll": {
            "related": ".xml"
          }
        },
        "runtime": {
          "lib/net8.0/Microsoft.Data.SqlClient.dll": {
            "related": ".xml"
          }
        },
        "resource": {
          "lib/net8.0/de/Microsoft.Data.SqlClient.resources.dll": {
            "locale": "de"
          },
          "lib/net8.0/es/Microsoft.Data.SqlClient.resources.dll": {
            "locale": "es"
          },
          "lib/net8.0/fr/Microsoft.Data.SqlClient.resources.dll": {
            "locale": "fr"
          },
          "lib/net8.0/it/Microsoft.Data.SqlClient.resources.dll": {
            "locale": "it"
          },
          "lib/net8.0/ja/Microsoft.Data.SqlClient.resources.dll": {
            "locale": "ja"
          },
          "lib/net8.0/ko/Microsoft.Data.SqlClient.resources.dll": {
            "locale": "ko"
          },
          "lib/net8.0/pt-BR/Microsoft.Data.SqlClient.resources.dll": {
            "locale": "pt-BR"
          },
          "lib/net8.0/ru/Microsoft.Data.SqlClient.resources.dll": {
            "locale": "ru"
          },
          "lib/net8.0/zh-Hans/Microsoft.Data.SqlClient.resources.dll": {
            "locale": "zh-Hans"
          },
          "lib/net8.0/zh-Hant/Microsoft.Data.SqlClient.resources.dll": {
            "locale": "zh-Hant"
          }
        },
        "runtimeTargets": {
          "runtimes/unix/lib/net8.0/Microsoft.Data.SqlClient.dll": {
            "assetType": "runtime",
            "rid": "unix"
          },
          "runtimes/win/lib/net8.0/Microsoft.Data.SqlClient.dll": {
            "assetType": "runtime",
            "rid": "win"
          }
        }
      },
      "Microsoft.Data.SqlClient.SNI.runtime/5.2.0": {
        "type": "package",
        "runtimeTargets": {
          "runtimes/win-arm/native/Microsoft.Data.SqlClient.SNI.dll": {
            "assetType": "native",
            "rid": "win-arm"
          },
          "runtimes/win-arm64/native/Microsoft.Data.SqlClient.SNI.dll": {
            "assetType": "native",
            "rid": "win-arm64"
          },
          "runtimes/win-x64/native/Microsoft.Data.SqlClient.SNI.dll": {
            "assetType": "native",
            "rid": "win-x64"
          },
          "runtimes/win-x86/native/Microsoft.Data.SqlClient.SNI.dll": {
            "assetType": "native",
            "rid": "win-x86"
          }
        }
      },
      "Microsoft.EntityFrameworkCore/9.0.7": {
        "type": "package",
        "dependencies": {
          "Microsoft.EntityFrameworkCore.Abstractions": "9.0.7",
          "Microsoft.EntityFrameworkCore.Analyzers": "9.0.7",
          "Microsoft.Extensions.Caching.Memory": "9.0.7",
          "Microsoft.Extensions.Logging": "9.0.7"
        },
        "compile": {
          "lib/net8.0/Microsoft.EntityFrameworkCore.dll": {
            "related": ".xml"
          }
        },
        "runtime": {
          "lib/net8.0/Microsoft.EntityFrameworkCore.dll": {
            "related": ".xml"
          }
        },
        "build": {
          "buildTransitive/net8.0/Microsoft.EntityFrameworkCore.props": {}
        }
      },
      "Microsoft.EntityFrameworkCore.Abstractions/9.0.7": {
        "type": "package",
        "compile": {
          "lib/net8.0/Microsoft.EntityFrameworkCore.Abstractions.dll": {
            "related": ".xml"
          }
        },
        "runtime": {
          "lib/net8.0/Microsoft.EntityFrameworkCore.Abstractions.dll": {
            "related": ".xml"
          }
        }
      },
      "Microsoft.EntityFrameworkCore.Analyzers/9.0.7": {
        "type": "package"
      },
      "Microsoft.EntityFrameworkCore.Design/9.0.7": {
        "type": "package",
        "dependencies": {
          "Humanizer.Core": "2.14.1",
          "Microsoft.Build.Framework": "17.8.3",
          "Microsoft.Build.Locator": "1.7.8",
          "Microsoft.CodeAnalysis.CSharp": "4.8.0",
          "Microsoft.CodeAnalysis.CSharp.Workspaces": "4.8.0",
          "Microsoft.CodeAnalysis.Workspaces.MSBuild": "4.8.0",
          "Microsoft.EntityFrameworkCore.Relational": "9.0.7",
          "Microsoft.Extensions.Caching.Memory": "9.0.7",
          "Microsoft.Extensions.Configuration.Abstractions": "9.0.7",
          "Microsoft.Extensions.DependencyModel": "9.0.7",
          "Microsoft.Extensions.Logging": "9.0.7",
          "Mono.TextTemplating": "3.0.0",
          "System.Text.Json": "9.0.7"
        },
        "compile": {
          "lib/net8.0/_._": {
            "related": ".xml"
          }
        },
        "runtime": {
          "lib/net8.0/Microsoft.EntityFrameworkCore.Design.dll": {
            "related": ".xml"
          }
        },
        "build": {
          "build/net8.0/Microsoft.EntityFrameworkCore.Design.props": {}
        }
      },
      "Microsoft.EntityFrameworkCore.Relational/9.0.7": {
        "type": "package",
        "dependencies": {
          "Microsoft.EntityFrameworkCore": "9.0.7",
          "Microsoft.Extensions.Caching.Memory": "9.0.7",
          "Microsoft.Extensions.Configuration.Abstractions": "9.0.7",
          "Microsoft.Extensions.Logging": "9.0.7"
        },
        "compile": {
          "lib/net8.0/Microsoft.EntityFrameworkCore.Relational.dll": {
            "related": ".xml"
          }
        },
        "runtime": {
          "lib/net8.0/Microsoft.EntityFrameworkCore.Relational.dll": {
            "related": ".xml"
          }
        }
      },
      "Microsoft.EntityFrameworkCore.SqlServer/9.0.7": {
        "type": "package",
        "dependencies": {
          "Microsoft.Data.SqlClient": "5.1.6",
          "Microsoft.EntityFrameworkCore.Relational": "9.0.7",
          "Microsoft.Extensions.Caching.Memory": "9.0.7",
          "Microsoft.Extensions.Configuration.Abstractions": "9.0.7",
          "Microsoft.Extensions.Logging": "9.0.7",
          "System.Formats.Asn1": "9.0.7",
          "System.Text.Json": "9.0.7"
        },
        "compile": {
          "lib/net8.0/Microsoft.EntityFrameworkCore.SqlServer.dll": {
            "related": ".xml"
          }
        },
        "runtime": {
          "lib/net8.0/Microsoft.EntityFrameworkCore.SqlServer.dll": {
            "related": ".xml"
          }
        }
      },
      "Microsoft.EntityFrameworkCore.Tools/9.0.7": {
        "type": "package",
        "dependencies": {
          "Microsoft.EntityFrameworkCore.Design": "9.0.7"
        }
      },
      "Microsoft.Extensions.ApiDescription.Server/9.0.0": {
        "type": "package",
        "build": {
          "build/Microsoft.Extensions.ApiDescription.Server.props": {},
          "build/Microsoft.Extensions.ApiDescription.Server.targets": {}
        },
        "buildMultiTargeting": {
          "buildMultiTargeting/Microsoft.Extensions.ApiDescription.Server.props": {},
          "buildMultiTargeting/Microsoft.Extensions.ApiDescription.Server.targets": {}
        }
      },
      "Microsoft.Extensions.Caching.Abstractions/9.0.7": {
        "type": "package",
        "dependencies": {
          "Microsoft.Extensions.Primitives": "9.0.7"
        },
        "compile": {
          "lib/net9.0/Microsoft.Extensions.Caching.Abstractions.dll": {
            "related": ".xml"
          }
        },
        "runtime": {
          "lib/net9.0/Microsoft.Extensions.Caching.Abstractions.dll": {
            "related": ".xml"
          }
        },
        "build": {
          "buildTransitive/net8.0/_._": {}
        }
      },
      "Microsoft.Extensions.Caching.Memory/9.0.7": {
        "type": "package",
        "dependencies": {
          "Microsoft.Extensions.Caching.Abstractions": "9.0.7",
          "Microsoft.Extensions.DependencyInjection.Abstractions": "9.0.7",
          "Microsoft.Extensions.Logging.Abstractions": "9.0.7",
          "Microsoft.Extensions.Options": "9.0.7",
          "Microsoft.Extensions.Primitives": "9.0.7"
        },
        "compile": {
          "lib/net9.0/Microsoft.Extensions.Caching.Memory.dll": {
            "related": ".xml"
          }
        },
        "runtime": {
          "lib/net9.0/Microsoft.Extensions.Caching.Memory.dll": {
            "related": ".xml"
          }
        },
        "build": {
          "buildTransitive/net8.0/_._": {}
        }
      },
      "Microsoft.Extensions.Configuration/8.0.0": {
        "type": "package",
        "dependencies": {
          "Microsoft.Extensions.Configuration.Abstractions": "8.0.0",
          "Microsoft.Extensions.Primitives": "8.0.0"
        },
        "compile": {
          "lib/net8.0/Microsoft.Extensions.Configuration.dll": {
            "related": ".xml"
          }
        },
        "runtime": {
          "lib/net8.0/Microsoft.Extensions.Configuration.dll": {
            "related": ".xml"
          }
        },
        "build": {
          "buildTransitive/net6.0/_._": {}
        }
      },
      "Microsoft.Extensions.Configuration.Abstractions/9.0.7": {
        "type": "package",
        "dependencies": {
          "Microsoft.Extensions.Primitives": "9.0.7"
        },
        "compile": {
          "lib/net9.0/Microsoft.Extensions.Configuration.Abstractions.dll": {
            "related": ".xml"
          }
        },
        "runtime": {
          "lib/net9.0/Microsoft.Extensions.Configuration.Abstractions.dll": {
            "related": ".xml"
          }
        },
        "build": {
          "buildTransitive/net8.0/_._": {}
        }
      },
      "Microsoft.Extensions.Configuration.Binder/9.0.0": {
        "type": "package",
        "dependencies": {
          "Microsoft.Extensions.Configuration.Abstractions": "9.0.0"
        },
        "compile": {
          "lib/net9.0/Microsoft.Extensions.Configuration.Binder.dll": {
            "related": ".xml"
          }
        },
        "runtime": {
          "lib/net9.0/Microsoft.Extensions.Configuration.Binder.dll": {
            "related": ".xml"
          }
        },
        "build": {
          "buildTransitive/netstandard2.0/Microsoft.Extensions.Configuration.Binder.targets": {}
        }
      },
      "Microsoft.Extensions.DependencyInjection/9.0.7": {
        "type": "package",
        "dependencies": {
          "Microsoft.Extensions.DependencyInjection.Abstractions": "9.0.7"
        },
        "compile": {
          "lib/net9.0/Microsoft.Extensions.DependencyInjection.dll": {
            "related": ".xml"
          }
        },
        "runtime": {
          "lib/net9.0/Microsoft.Extensions.DependencyInjection.dll": {
            "related": ".xml"
          }
        },
        "build": {
          "buildTransitive/net8.0/_._": {}
        }
      },
      "Microsoft.Extensions.DependencyInjection.Abstractions/9.0.7": {
        "type": "package",
        "compile": {
          "lib/net9.0/Microsoft.Extensions.DependencyInjection.Abstractions.dll": {
            "related": ".xml"
          }
        },
        "runtime": {
          "lib/net9.0/Microsoft.Extensions.DependencyInjection.Abstractions.dll": {
            "related": ".xml"
          }
        },
        "build": {
          "buildTransitive/net8.0/_._": {}
        }
      },
      "Microsoft.Extensions.DependencyModel/9.0.7": {
        "type": "package",
        "compile": {
          "lib/net9.0/Microsoft.Extensions.DependencyModel.dll": {
            "related": ".xml"
          }
        },
        "runtime": {
          "lib/net9.0/Microsoft.Extensions.DependencyModel.dll": {
            "related": ".xml"
          }
        },
        "build": {
          "buildTransitive/net8.0/_._": {}
        }
      },
      "Microsoft.Extensions.Diagnostics.Abstractions/9.0.0": {
        "type": "package",
        "dependencies": {
          "Microsoft.Extensions.DependencyInjection.Abstractions": "9.0.0",
          "Microsoft.Extensions.Options": "9.0.0"
        },
        "compile": {
          "lib/net9.0/Microsoft.Extensions.Diagnostics.Abstractions.dll": {
            "related": ".xml"
          }
        },
        "runtime": {
          "lib/net9.0/Microsoft.Extensions.Diagnostics.Abstractions.dll": {
            "related": ".xml"
          }
        },
        "build": {
          "buildTransitive/net8.0/_._": {}
        }
      },
      "Microsoft.Extensions.FileProviders.Abstractions/9.0.0": {
        "type": "package",
        "dependencies": {
          "Microsoft.Extensions.Primitives": "9.0.0"
        },
        "compile": {
          "lib/net9.0/Microsoft.Extensions.FileProviders.Abstractions.dll": {
            "related": ".xml"
          }
        },
        "runtime": {
          "lib/net9.0/Microsoft.Extensions.FileProviders.Abstractions.dll": {
            "related": ".xml"
          }
        },
        "build": {
          "buildTransitive/net8.0/_._": {}
        }
      },
      "Microsoft.Extensions.Hosting.Abstractions/9.0.0": {
        "type": "package",
        "dependencies": {
          "Microsoft.Extensions.Configuration.Abstractions": "9.0.0",
          "Microsoft.Extensions.DependencyInjection.Abstractions": "9.0.0",
          "Microsoft.Extensions.Diagnostics.Abstractions": "9.0.0",
          "Microsoft.Extensions.FileProviders.Abstractions": "9.0.0",
          "Microsoft.Extensions.Logging.Abstractions": "9.0.0"
        },
        "compile": {
          "lib/net9.0/Microsoft.Extensions.Hosting.Abstractions.dll": {
            "related": ".xml"
          }
        },
        "runtime": {
          "lib/net9.0/Microsoft.Extensions.Hosting.Abstractions.dll": {
            "related": ".xml"
          }
        },
        "build": {
          "buildTransitive/net8.0/_._": {}
        }
      },
      "Microsoft.Extensions.Identity.Core/9.0.7": {
        "type": "package",
        "dependencies": {
          "Microsoft.AspNetCore.Cryptography.KeyDerivation": "9.0.7",
          "Microsoft.Extensions.Logging": "9.0.7",
          "Microsoft.Extensions.Options": "9.0.7"
        },
        "compile": {
          "lib/net9.0/Microsoft.Extensions.Identity.Core.dll": {
            "related": ".xml"
          }
        },
        "runtime": {
          "lib/net9.0/Microsoft.Extensions.Identity.Core.dll": {
            "related": ".xml"
          }
        }
      },
      "Microsoft.Extensions.Identity.Stores/9.0.7": {
        "type": "package",
        "dependencies": {
          "Microsoft.Extensions.Caching.Abstractions": "9.0.7",
          "Microsoft.Extensions.Identity.Core": "9.0.7",
          "Microsoft.Extensions.Logging": "9.0.7"
        },
        "compile": {
          "lib/net9.0/Microsoft.Extensions.Identity.Stores.dll": {
            "related": ".xml"
          }
        },
        "runtime": {
          "lib/net9.0/Microsoft.Extensions.Identity.Stores.dll": {
            "related": ".xml"
          }
        }
      },
      "Microsoft.Extensions.Logging/9.0.7": {
        "type": "package",
        "dependencies": {
          "Microsoft.Extensions.DependencyInjection": "9.0.7",
          "Microsoft.Extensions.Logging.Abstractions": "9.0.7",
          "Microsoft.Extensions.Options": "9.0.7"
        },
        "compile": {
          "lib/net9.0/Microsoft.Extensions.Logging.dll": {
            "related": ".xml"
          }
        },
        "runtime": {
          "lib/net9.0/Microsoft.Extensions.Logging.dll": {
            "related": ".xml"
          }
        },
        "build": {
          "buildTransitive/net8.0/_._": {}
        }
      },
      "Microsoft.Extensions.Logging.Abstractions/9.0.7": {
        "type": "package",
        "dependencies": {
          "Microsoft.Extensions.DependencyInjection.Abstractions": "9.0.7"
        },
        "compile": {
          "lib/net9.0/Microsoft.Extensions.Logging.Abstractions.dll": {
            "related": ".xml"
          }
        },
        "runtime": {
          "lib/net9.0/Microsoft.Extensions.Logging.Abstractions.dll": {
            "related": ".xml"
          }
        },
        "build": {
          "buildTransitive/net8.0/Microsoft.Extensions.Logging.Abstractions.targets": {}
        }
      },
      "Microsoft.Extensions.Options/9.0.7": {
        "type": "package",
        "dependencies": {
          "Microsoft.Extensions.DependencyInjection.Abstractions": "9.0.7",
          "Microsoft.Extensions.Primitives": "9.0.7"
        },
        "compile": {
          "lib/net9.0/Microsoft.Extensions.Options.dll": {
            "related": ".xml"
          }
        },
        "runtime": {
          "lib/net9.0/Microsoft.Extensions.Options.dll": {
            "related": ".xml"
          }
        },
        "build": {
          "buildTransitive/net8.0/Microsoft.Extensions.Options.targets": {}
        }
      },
      "Microsoft.Extensions.Options.ConfigurationExtensions/8.0.0": {
        "type": "package",
        "dependencies": {
          "Microsoft.Extensions.Configuration.Abstractions": "8.0.0",
          "Microsoft.Extensions.Configuration.Binder": "8.0.0",
          "Microsoft.Extensions.DependencyInjection.Abstractions": "8.0.0",
          "Microsoft.Extensions.Options": "8.0.0",
          "Microsoft.Extensions.Primitives": "8.0.0"
        },
        "compile": {
          "lib/net8.0/Microsoft.Extensions.Options.ConfigurationExtensions.dll": {
            "related": ".xml"
          }
        },
        "runtime": {
          "lib/net8.0/Microsoft.Extensions.Options.ConfigurationExtensions.dll": {
            "related": ".xml"
          }
        },
        "build": {
          "buildTransitive/net6.0/_._": {}
        }
      },
      "Microsoft.Extensions.Primitives/9.0.7": {
        "type": "package",
        "compile": {
          "lib/net9.0/Microsoft.Extensions.Primitives.dll": {
            "related": ".xml"
          }
        },
        "runtime": {
          "lib/net9.0/Microsoft.Extensions.Primitives.dll": {
            "related": ".xml"
          }
        },
        "build": {
          "buildTransitive/net8.0/_._": {}
        }
      },
      "Microsoft.Identity.Client/4.73.1": {
        "type": "package",
        "dependencies": {
          "Microsoft.IdentityModel.Abstractions": "6.35.0",
          "System.Diagnostics.DiagnosticSource": "6.0.1"
        },
        "compile": {
          "lib/net8.0/Microsoft.Identity.Client.dll": {
            "related": ".xml"
          }
        },
        "runtime": {
          "lib/net8.0/Microsoft.Identity.Client.dll": {
            "related": ".xml"
          }
        }
      },
      "Microsoft.Identity.Client.Extensions.Msal/4.61.3": {
        "type": "package",
        "dependencies": {
          "Microsoft.Identity.Client": "4.61.3",
          "System.Security.Cryptography.ProtectedData": "4.5.0"
        },
        "compile": {
          "lib/net6.0/Microsoft.Identity.Client.Extensions.Msal.dll": {
            "related": ".xml"
          }
        },
        "runtime": {
          "lib/net6.0/Microsoft.Identity.Client.Extensions.Msal.dll": {
            "related": ".xml"
          }
        }
      },
      "Microsoft.IdentityModel.Abstractions/8.0.1": {
        "type": "package",
        "compile": {
          "lib/net9.0/Microsoft.IdentityModel.Abstractions.dll": {
            "related": ".xml"
          }
        },
        "runtime": {
          "lib/net9.0/Microsoft.IdentityModel.Abstractions.dll": {
            "related": ".xml"
          }
        }
      },
      "Microsoft.IdentityModel.JsonWebTokens/8.0.1": {
        "type": "package",
        "dependencies": {
          "Microsoft.IdentityModel.Tokens": "8.0.1"
        },
        "compile": {
          "lib/net9.0/Microsoft.IdentityModel.JsonWebTokens.dll": {
            "related": ".xml"
          }
        },
        "runtime": {
          "lib/net9.0/Microsoft.IdentityModel.JsonWebTokens.dll": {
            "related": ".xml"
          }
        }
      },
      "Microsoft.IdentityModel.Logging/8.0.1": {
        "type": "package",
        "dependencies": {
          "Microsoft.IdentityModel.Abstractions": "8.0.1"
        },
        "compile": {
          "lib/net9.0/Microsoft.IdentityModel.Logging.dll": {
            "related": ".xml"
          }
        },
        "runtime": {
          "lib/net9.0/Microsoft.IdentityModel.Logging.dll": {
            "related": ".xml"
          }
        }
      },
      "Microsoft.IdentityModel.Protocols/8.0.1": {
        "type": "package",
        "dependencies": {
          "Microsoft.IdentityModel.Tokens": "8.0.1"
        },
        "compile": {
          "lib/net9.0/Microsoft.IdentityModel.Protocols.dll": {
            "related": ".xml"
          }
        },
        "runtime": {
          "lib/net9.0/Microsoft.IdentityModel.Protocols.dll": {
            "related": ".xml"
          }
        }
      },
      "Microsoft.IdentityModel.Protocols.OpenIdConnect/8.0.1": {
        "type": "package",
        "dependencies": {
          "Microsoft.IdentityModel.Protocols": "8.0.1",
          "System.IdentityModel.Tokens.Jwt": "8.0.1"
        },
        "compile": {
          "lib/net9.0/Microsoft.IdentityModel.Protocols.OpenIdConnect.dll": {
            "related": ".xml"
          }
        },
        "runtime": {
          "lib/net9.0/Microsoft.IdentityModel.Protocols.OpenIdConnect.dll": {
            "related": ".xml"
          }
        }
      },
      "Microsoft.IdentityModel.Tokens/8.0.1": {
        "type": "package",
        "dependencies": {
          "Microsoft.IdentityModel.Logging": "8.0.1"
        },
        "compile": {
          "lib/net9.0/Microsoft.IdentityModel.Tokens.dll": {
            "related": ".xml"
          }
        },
        "runtime": {
          "lib/net9.0/Microsoft.IdentityModel.Tokens.dll": {
            "related": ".xml"
          }
        }
      },
      "Microsoft.OpenApi/1.6.23": {
        "type": "package",
        "compile": {
          "lib/netstandard2.0/Microsoft.OpenApi.dll": {
            "related": ".pdb;.xml"
          }
        },
        "runtime": {
          "lib/netstandard2.0/Microsoft.OpenApi.dll": {
            "related": ".pdb;.xml"
          }
        }
      },
      "Microsoft.SqlServer.Server/1.0.0": {
        "type": "package",
        "compile": {
          "lib/netstandard2.0/Microsoft.SqlServer.Server.dll": {
            "related": ".pdb;.xml"
          }
        },
        "runtime": {
          "lib/netstandard2.0/Microsoft.SqlServer.Server.dll": {
            "related": ".pdb;.xml"
          }
        }
      },
      "Microsoft.Win32.SystemEvents/6.0.0": {
        "type": "package",
        "compile": {
          "lib/net6.0/_._": {
            "related": ".xml"
          }
        },
        "runtime": {
          "lib/net6.0/Microsoft.Win32.SystemEvents.dll": {
            "related": ".xml"
          }
        },
        "build": {
          "buildTransitive/netcoreapp3.1/_._": {}
        },
        "runtimeTargets": {
          "runtimes/win/lib/net6.0/Microsoft.Win32.SystemEvents.dll": {
            "assetType": "runtime",
            "rid": "win"
          }
        }
      },
<<<<<<< HEAD
      "Mono.TextTemplating/3.0.0": {
=======
      "Serilog/4.2.0": {
        "type": "package",
        "compile": {
          "lib/net9.0/Serilog.dll": {
            "related": ".xml"
          }
        },
        "runtime": {
          "lib/net9.0/Serilog.dll": {
            "related": ".xml"
          }
        }
      },
      "Serilog.AspNetCore/9.0.0": {
        "type": "package",
        "dependencies": {
          "Serilog": "4.2.0",
          "Serilog.Extensions.Hosting": "9.0.0",
          "Serilog.Formatting.Compact": "3.0.0",
          "Serilog.Settings.Configuration": "9.0.0",
          "Serilog.Sinks.Console": "6.0.0",
          "Serilog.Sinks.Debug": "3.0.0",
          "Serilog.Sinks.File": "6.0.0"
        },
        "compile": {
          "lib/net9.0/Serilog.AspNetCore.dll": {
            "related": ".xml"
          }
        },
        "runtime": {
          "lib/net9.0/Serilog.AspNetCore.dll": {
            "related": ".xml"
          }
        },
        "frameworkReferences": [
          "Microsoft.AspNetCore.App"
        ]
      },
      "Serilog.Extensions.Hosting/9.0.0": {
        "type": "package",
        "dependencies": {
          "Microsoft.Extensions.DependencyInjection.Abstractions": "9.0.0",
          "Microsoft.Extensions.Hosting.Abstractions": "9.0.0",
          "Microsoft.Extensions.Logging.Abstractions": "9.0.0",
          "Serilog": "4.2.0",
          "Serilog.Extensions.Logging": "9.0.0"
        },
        "compile": {
          "lib/net9.0/Serilog.Extensions.Hosting.dll": {
            "related": ".xml"
          }
        },
        "runtime": {
          "lib/net9.0/Serilog.Extensions.Hosting.dll": {
            "related": ".xml"
          }
        }
      },
      "Serilog.Extensions.Logging/9.0.0": {
        "type": "package",
        "dependencies": {
          "Microsoft.Extensions.Logging": "9.0.0",
          "Serilog": "4.2.0"
        },
        "compile": {
          "lib/net9.0/Serilog.Extensions.Logging.dll": {
            "related": ".xml"
          }
        },
        "runtime": {
          "lib/net9.0/Serilog.Extensions.Logging.dll": {
            "related": ".xml"
          }
        }
      },
      "Serilog.Formatting.Compact/3.0.0": {
        "type": "package",
        "dependencies": {
          "Serilog": "4.0.0"
        },
        "compile": {
          "lib/net8.0/Serilog.Formatting.Compact.dll": {
            "related": ".xml"
          }
        },
        "runtime": {
          "lib/net8.0/Serilog.Formatting.Compact.dll": {
            "related": ".xml"
          }
        }
      },
      "Serilog.Settings.Configuration/9.0.0": {
        "type": "package",
        "dependencies": {
          "Microsoft.Extensions.Configuration.Binder": "9.0.0",
          "Microsoft.Extensions.DependencyModel": "9.0.0",
          "Serilog": "4.2.0"
        },
        "compile": {
          "lib/net9.0/Serilog.Settings.Configuration.dll": {
            "related": ".xml"
          }
        },
        "runtime": {
          "lib/net9.0/Serilog.Settings.Configuration.dll": {
            "related": ".xml"
          }
        }
      },
      "Serilog.Sinks.Console/6.0.0": {
        "type": "package",
        "dependencies": {
          "Serilog": "4.0.0"
        },
        "compile": {
          "lib/net8.0/Serilog.Sinks.Console.dll": {
            "related": ".xml"
          }
        },
        "runtime": {
          "lib/net8.0/Serilog.Sinks.Console.dll": {
            "related": ".xml"
          }
        }
      },
      "Serilog.Sinks.Debug/3.0.0": {
        "type": "package",
        "dependencies": {
          "Serilog": "4.0.0"
        },
        "compile": {
          "lib/net8.0/Serilog.Sinks.Debug.dll": {
            "related": ".xml"
          }
        },
        "runtime": {
          "lib/net8.0/Serilog.Sinks.Debug.dll": {
            "related": ".xml"
          }
        }
      },
      "Serilog.Sinks.File/6.0.0": {
        "type": "package",
        "dependencies": {
          "Serilog": "4.0.0"
        },
        "compile": {
          "lib/net8.0/Serilog.Sinks.File.dll": {
            "related": ".xml"
          }
        },
        "runtime": {
          "lib/net8.0/Serilog.Sinks.File.dll": {
            "related": ".xml"
          }
        }
      },
      "Serilog.Sinks.MSSqlServer/8.2.2": {
        "type": "package",
        "dependencies": {
          "Microsoft.Data.SqlClient": "5.2.3",
          "Microsoft.Extensions.Configuration": "8.0.0",
          "Microsoft.Extensions.Options.ConfigurationExtensions": "8.0.0",
          "Microsoft.Identity.Client": "4.73.1",
          "Serilog": "4.1.0",
          "System.Configuration.ConfigurationManager": "8.0.1"
        },
        "compile": {
          "lib/net8.0/Serilog.Sinks.MSSqlServer.dll": {
            "related": ".xml"
          }
        },
        "runtime": {
          "lib/net8.0/Serilog.Sinks.MSSqlServer.dll": {
            "related": ".xml"
          }
        }
      },
      "Stripe.net/48.4.0-beta.2": {
>>>>>>> be17f7d4
        "type": "package",
        "dependencies": {
          "System.CodeDom": "6.0.0"
        },
        "compile": {
          "lib/net6.0/_._": {}
        },
        "runtime": {
          "lib/net6.0/Mono.TextTemplating.dll": {}
        },
        "build": {
          "buildTransitive/Mono.TextTemplating.targets": {}
        }
      },
      "Swashbuckle.AspNetCore/9.0.3": {
        "type": "package",
        "dependencies": {
          "Microsoft.Extensions.ApiDescription.Server": "9.0.0",
          "Swashbuckle.AspNetCore.Swagger": "9.0.3",
          "Swashbuckle.AspNetCore.SwaggerGen": "9.0.3",
          "Swashbuckle.AspNetCore.SwaggerUI": "9.0.3"
        },
        "build": {
          "build/Swashbuckle.AspNetCore.props": {}
        },
        "buildMultiTargeting": {
          "buildMultiTargeting/Swashbuckle.AspNetCore.props": {}
        }
      },
      "Swashbuckle.AspNetCore.Swagger/9.0.3": {
        "type": "package",
        "dependencies": {
          "Microsoft.OpenApi": "1.6.23"
        },
        "compile": {
          "lib/net9.0/Swashbuckle.AspNetCore.Swagger.dll": {
            "related": ".pdb;.xml"
          }
        },
        "runtime": {
          "lib/net9.0/Swashbuckle.AspNetCore.Swagger.dll": {
            "related": ".pdb;.xml"
          }
        },
        "frameworkReferences": [
          "Microsoft.AspNetCore.App"
        ]
      },
      "Swashbuckle.AspNetCore.SwaggerGen/9.0.3": {
        "type": "package",
        "dependencies": {
          "Swashbuckle.AspNetCore.Swagger": "9.0.3"
        },
        "compile": {
          "lib/net9.0/Swashbuckle.AspNetCore.SwaggerGen.dll": {
            "related": ".pdb;.xml"
          }
        },
        "runtime": {
          "lib/net9.0/Swashbuckle.AspNetCore.SwaggerGen.dll": {
            "related": ".pdb;.xml"
          }
        }
      },
      "Swashbuckle.AspNetCore.SwaggerUI/9.0.3": {
        "type": "package",
        "compile": {
          "lib/net9.0/Swashbuckle.AspNetCore.SwaggerUI.dll": {
            "related": ".pdb;.xml"
          }
        },
        "runtime": {
          "lib/net9.0/Swashbuckle.AspNetCore.SwaggerUI.dll": {
            "related": ".pdb;.xml"
          }
        },
        "frameworkReferences": [
          "Microsoft.AspNetCore.App"
        ]
      },
      "System.ClientModel/1.0.0": {
        "type": "package",
        "dependencies": {
          "System.Memory.Data": "1.0.2",
          "System.Text.Json": "4.7.2"
        },
        "compile": {
          "lib/net6.0/System.ClientModel.dll": {
            "related": ".xml"
          }
        },
        "runtime": {
          "lib/net6.0/System.ClientModel.dll": {
            "related": ".xml"
          }
        }
      },
      "System.CodeDom/6.0.0": {
        "type": "package",
        "compile": {
          "lib/net6.0/_._": {
            "related": ".xml"
          }
        },
        "runtime": {
          "lib/net6.0/System.CodeDom.dll": {
            "related": ".xml"
          }
        },
        "build": {
          "buildTransitive/netcoreapp3.1/_._": {}
        }
      },
      "System.Collections.Immutable/7.0.0": {
        "type": "package",
        "compile": {
          "lib/net7.0/_._": {
            "related": ".xml"
          }
        },
        "runtime": {
          "lib/net7.0/System.Collections.Immutable.dll": {
            "related": ".xml"
          }
        },
        "build": {
          "buildTransitive/net6.0/_._": {}
        }
      },
      "System.Composition/7.0.0": {
        "type": "package",
        "dependencies": {
          "System.Composition.AttributedModel": "7.0.0",
          "System.Composition.Convention": "7.0.0",
          "System.Composition.Hosting": "7.0.0",
          "System.Composition.Runtime": "7.0.0",
          "System.Composition.TypedParts": "7.0.0"
        },
        "compile": {
          "lib/netcoreapp2.0/_._": {}
        },
        "runtime": {
          "lib/netcoreapp2.0/_._": {}
        },
        "build": {
          "buildTransitive/net6.0/_._": {}
        }
      },
      "System.Composition.AttributedModel/7.0.0": {
        "type": "package",
        "compile": {
          "lib/net7.0/_._": {
            "related": ".xml"
          }
        },
        "runtime": {
          "lib/net7.0/System.Composition.AttributedModel.dll": {
            "related": ".xml"
          }
        },
        "build": {
          "buildTransitive/net6.0/_._": {}
        }
      },
      "System.Composition.Convention/7.0.0": {
        "type": "package",
        "dependencies": {
          "System.Composition.AttributedModel": "7.0.0"
        },
        "compile": {
          "lib/net7.0/_._": {
            "related": ".xml"
          }
        },
        "runtime": {
          "lib/net7.0/System.Composition.Convention.dll": {
            "related": ".xml"
          }
        },
        "build": {
          "buildTransitive/net6.0/_._": {}
        }
      },
      "System.Composition.Hosting/7.0.0": {
        "type": "package",
        "dependencies": {
          "System.Composition.Runtime": "7.0.0"
        },
        "compile": {
          "lib/net7.0/_._": {
            "related": ".xml"
          }
        },
        "runtime": {
          "lib/net7.0/System.Composition.Hosting.dll": {
            "related": ".xml"
          }
        },
        "build": {
          "buildTransitive/net6.0/_._": {}
        }
      },
      "System.Composition.Runtime/7.0.0": {
        "type": "package",
        "compile": {
          "lib/net7.0/_._": {
            "related": ".xml"
          }
        },
        "runtime": {
          "lib/net7.0/System.Composition.Runtime.dll": {
            "related": ".xml"
          }
        },
        "build": {
          "buildTransitive/net6.0/_._": {}
        }
      },
      "System.Composition.TypedParts/7.0.0": {
        "type": "package",
        "dependencies": {
          "System.Composition.AttributedModel": "7.0.0",
          "System.Composition.Hosting": "7.0.0",
          "System.Composition.Runtime": "7.0.0"
        },
        "compile": {
          "lib/net7.0/_._": {
            "related": ".xml"
          }
        },
        "runtime": {
          "lib/net7.0/System.Composition.TypedParts.dll": {
            "related": ".xml"
          }
        },
        "build": {
          "buildTransitive/net6.0/_._": {}
        }
      },
<<<<<<< HEAD
      "System.Configuration.ConfigurationManager/6.0.1": {
        "type": "package",
        "dependencies": {
          "System.Security.Cryptography.ProtectedData": "6.0.0",
          "System.Security.Permissions": "6.0.0"
=======
      "System.Configuration.ConfigurationManager/8.0.1": {
        "type": "package",
        "dependencies": {
          "System.Diagnostics.EventLog": "8.0.1",
          "System.Security.Cryptography.ProtectedData": "8.0.0"
>>>>>>> be17f7d4
        },
        "compile": {
          "lib/net6.0/_._": {
            "related": ".xml"
          }
        },
        "runtime": {
          "lib/net6.0/System.Configuration.ConfigurationManager.dll": {
            "related": ".xml"
          }
        },
        "build": {
          "buildTransitive/netcoreapp3.1/_._": {}
        }
      },
      "System.Diagnostics.DiagnosticSource/6.0.1": {
        "type": "package",
        "dependencies": {
          "System.Runtime.CompilerServices.Unsafe": "6.0.0"
        },
        "compile": {
          "lib/net6.0/System.Diagnostics.DiagnosticSource.dll": {
            "related": ".xml"
          }
        },
        "runtime": {
          "lib/net6.0/System.Diagnostics.DiagnosticSource.dll": {
            "related": ".xml"
          }
        },
        "build": {
          "buildTransitive/netcoreapp3.1/_._": {}
        }
      },
<<<<<<< HEAD
      "System.Drawing.Common/6.0.0": {
=======
      "System.Diagnostics.EventLog/8.0.1": {
>>>>>>> be17f7d4
        "type": "package",
        "dependencies": {
          "Microsoft.Win32.SystemEvents": "6.0.0"
        },
        "compile": {
          "lib/net6.0/_._": {
            "related": ".xml"
          }
        },
        "runtime": {
          "lib/net6.0/System.Drawing.Common.dll": {
            "related": ".xml"
          }
        },
        "build": {
          "buildTransitive/netcoreapp3.1/_._": {}
        },
        "runtimeTargets": {
          "runtimes/unix/lib/net6.0/System.Drawing.Common.dll": {
            "assetType": "runtime",
            "rid": "unix"
          },
          "runtimes/win/lib/net6.0/System.Drawing.Common.dll": {
            "assetType": "runtime",
            "rid": "win"
          }
        }
      },
      "System.Formats.Asn1/9.0.7": {
        "type": "package",
        "compile": {
          "lib/net9.0/_._": {
            "related": ".xml"
          }
        },
        "runtime": {
          "lib/net9.0/System.Formats.Asn1.dll": {
            "related": ".xml"
          }
        },
        "build": {
          "buildTransitive/net8.0/_._": {}
        }
      },
      "System.IdentityModel.Tokens.Jwt/8.0.1": {
        "type": "package",
        "dependencies": {
          "Microsoft.IdentityModel.JsonWebTokens": "8.0.1",
          "Microsoft.IdentityModel.Tokens": "8.0.1"
        },
        "compile": {
          "lib/net9.0/System.IdentityModel.Tokens.Jwt.dll": {
            "related": ".xml"
          }
        },
        "runtime": {
          "lib/net9.0/System.IdentityModel.Tokens.Jwt.dll": {
            "related": ".xml"
          }
        }
      },
      "System.IO.Pipelines/7.0.0": {
        "type": "package",
        "compile": {
          "lib/net7.0/_._": {
            "related": ".xml"
          }
        },
        "runtime": {
          "lib/net7.0/System.IO.Pipelines.dll": {
            "related": ".xml"
          }
        },
        "build": {
          "buildTransitive/net6.0/_._": {}
        }
      },
      "System.Memory/4.5.4": {
        "type": "package",
        "compile": {
          "ref/netcoreapp2.1/_._": {}
        },
        "runtime": {
          "lib/netcoreapp2.1/_._": {}
        }
      },
      "System.Memory.Data/1.0.2": {
        "type": "package",
        "dependencies": {
          "System.Text.Encodings.Web": "4.7.2",
          "System.Text.Json": "4.6.0"
        },
        "compile": {
          "lib/netstandard2.0/System.Memory.Data.dll": {
            "related": ".xml"
          }
        },
        "runtime": {
          "lib/netstandard2.0/System.Memory.Data.dll": {
            "related": ".xml"
          }
        }
      },
      "System.Numerics.Vectors/4.5.0": {
        "type": "package",
        "compile": {
          "ref/netcoreapp2.0/_._": {}
        },
        "runtime": {
          "lib/netcoreapp2.0/_._": {}
        }
      },
      "System.Reflection.Metadata/7.0.0": {
        "type": "package",
        "dependencies": {
          "System.Collections.Immutable": "7.0.0"
        },
        "compile": {
          "lib/net7.0/_._": {
            "related": ".xml"
          }
        },
        "runtime": {
          "lib/net7.0/System.Reflection.Metadata.dll": {
            "related": ".xml"
          }
        },
        "build": {
          "buildTransitive/net6.0/_._": {}
        }
      },
      "System.Runtime.Caching/8.0.0": {
        "type": "package",
        "dependencies": {
<<<<<<< HEAD
          "System.Configuration.ConfigurationManager": "6.0.0"
        },
        "compile": {
          "lib/net6.0/_._": {
            "related": ".xml"
          }
        },
        "runtime": {
          "lib/net6.0/System.Runtime.Caching.dll": {
            "related": ".xml"
          }
        },
        "build": {
          "buildTransitive/netcoreapp3.1/_._": {}
        },
        "runtimeTargets": {
          "runtimes/win/lib/net6.0/System.Runtime.Caching.dll": {
            "assetType": "runtime",
            "rid": "win"
          }
        }
      },
      "System.Runtime.CompilerServices.Unsafe/6.0.0": {
        "type": "package",
        "compile": {
          "lib/net6.0/System.Runtime.CompilerServices.Unsafe.dll": {
            "related": ".xml"
          }
        },
        "runtime": {
          "lib/net6.0/System.Runtime.CompilerServices.Unsafe.dll": {
            "related": ".xml"
          }
        },
        "build": {
          "buildTransitive/netcoreapp3.1/_._": {}
        }
      },
      "System.Security.AccessControl/6.0.0": {
        "type": "package",
        "compile": {
          "lib/net6.0/_._": {
            "related": ".xml"
          }
        },
        "runtime": {
          "lib/net6.0/System.Security.AccessControl.dll": {
            "related": ".xml"
          }
        },
        "build": {
          "buildTransitive/netcoreapp3.1/_._": {}
        },
        "runtimeTargets": {
          "runtimes/win/lib/net6.0/System.Security.AccessControl.dll": {
            "assetType": "runtime",
            "rid": "win"
          }
        }
      },
      "System.Security.Cryptography.Cng/5.0.0": {
        "type": "package",
        "dependencies": {
          "System.Formats.Asn1": "5.0.0"
        },
        "compile": {
          "ref/netcoreapp3.0/System.Security.Cryptography.Cng.dll": {
            "related": ".xml"
          }
        },
        "runtime": {
          "lib/netcoreapp3.0/System.Security.Cryptography.Cng.dll": {
            "related": ".xml"
          }
        },
        "runtimeTargets": {
          "runtimes/win/lib/netcoreapp3.0/System.Security.Cryptography.Cng.dll": {
            "assetType": "runtime",
            "rid": "win"
          }
        }
      },
      "System.Security.Cryptography.ProtectedData/6.0.0": {
        "type": "package",
        "compile": {
          "lib/net6.0/System.Security.Cryptography.ProtectedData.dll": {
            "related": ".xml"
          }
        },
        "runtime": {
          "lib/net6.0/System.Security.Cryptography.ProtectedData.dll": {
            "related": ".xml"
          }
        },
        "build": {
          "buildTransitive/netcoreapp3.1/_._": {}
        },
        "runtimeTargets": {
          "runtimes/win/lib/net6.0/System.Security.Cryptography.ProtectedData.dll": {
            "assetType": "runtime",
            "rid": "win"
          }
        }
      },
      "System.Security.Permissions/6.0.0": {
        "type": "package",
        "dependencies": {
          "System.Security.AccessControl": "6.0.0",
          "System.Windows.Extensions": "6.0.0"
        },
        "compile": {
          "lib/net6.0/_._": {
            "related": ".xml"
          }
        },
        "runtime": {
          "lib/net6.0/System.Security.Permissions.dll": {
            "related": ".xml"
          }
        },
        "build": {
          "buildTransitive/netcoreapp3.1/_._": {}
        }
      },
      "System.Security.Principal.Windows/5.0.0": {
        "type": "package",
=======
          "System.Configuration.ConfigurationManager": "8.0.0"
        },
>>>>>>> be17f7d4
        "compile": {
          "lib/net8.0/_._": {
            "related": ".xml"
          }
        },
        "runtime": {
          "lib/net8.0/System.Runtime.Caching.dll": {
            "related": ".xml"
          }
        },
        "build": {
          "buildTransitive/net6.0/_._": {}
        },
        "runtimeTargets": {
          "runtimes/win/lib/net8.0/System.Runtime.Caching.dll": {
            "assetType": "runtime",
            "rid": "win"
          }
        }
      },
      "System.Runtime.CompilerServices.Unsafe/6.0.0": {
        "type": "package",
        "compile": {
          "lib/net6.0/System.Runtime.CompilerServices.Unsafe.dll": {
            "related": ".xml"
          }
        },
        "runtime": {
          "lib/net6.0/System.Runtime.CompilerServices.Unsafe.dll": {
            "related": ".xml"
          }
        },
        "build": {
          "buildTransitive/netcoreapp3.1/_._": {}
        }
      },
      "System.Security.Cryptography.ProtectedData/8.0.0": {
        "type": "package",
        "compile": {
          "lib/net8.0/System.Security.Cryptography.ProtectedData.dll": {
            "related": ".xml"
          }
        },
        "runtime": {
          "lib/net8.0/System.Security.Cryptography.ProtectedData.dll": {
            "related": ".xml"
          }
        },
        "build": {
          "buildTransitive/net6.0/_._": {}
        }
      },
      "System.Text.Encodings.Web/4.7.2": {
        "type": "package",
        "compile": {
          "lib/netstandard2.1/System.Text.Encodings.Web.dll": {
            "related": ".xml"
          }
        },
        "runtime": {
          "lib/netstandard2.1/System.Text.Encodings.Web.dll": {
            "related": ".xml"
          }
        }
      },
      "System.Text.Json/9.0.7": {
        "type": "package",
        "compile": {
          "lib/net9.0/System.Text.Json.dll": {
            "related": ".xml"
          }
        },
        "runtime": {
          "lib/net9.0/System.Text.Json.dll": {
            "related": ".xml"
          }
        },
        "build": {
          "buildTransitive/net8.0/System.Text.Json.targets": {}
        }
      },
      "System.Threading.Channels/7.0.0": {
        "type": "package",
        "compile": {
          "lib/net7.0/_._": {
            "related": ".xml"
          }
        },
        "runtime": {
          "lib/net7.0/System.Threading.Channels.dll": {
            "related": ".xml"
          }
        },
        "build": {
          "buildTransitive/net6.0/_._": {}
        }
      },
      "System.Threading.Tasks.Extensions/4.5.4": {
        "type": "package",
        "compile": {
          "ref/netcoreapp2.1/_._": {}
        },
        "runtime": {
          "lib/netcoreapp2.1/_._": {}
        }
      },
      "System.Windows.Extensions/6.0.0": {
        "type": "package",
        "dependencies": {
          "System.Drawing.Common": "6.0.0"
        },
        "compile": {
          "lib/net6.0/_._": {
            "related": ".xml"
          }
        },
        "runtime": {
          "lib/net6.0/System.Windows.Extensions.dll": {
            "related": ".xml"
          }
        },
        "runtimeTargets": {
          "runtimes/win/lib/net6.0/System.Windows.Extensions.dll": {
            "assetType": "runtime",
            "rid": "win"
          }
        }
      }
    }
  },
  "libraries": {
    "AutoMapper/14.0.0": {
      "sha512": "OC+1neAPM4oCCqQj3g2GJ2shziNNhOkxmNB9cVS8jtx4JbgmRzLcUOxB9Tsz6cVPHugdkHgCaCrTjjSI0Z5sCQ==",
      "type": "package",
      "path": "automapper/14.0.0",
      "files": [
        ".nupkg.metadata",
        ".signature.p7s",
        "README.md",
        "automapper.14.0.0.nupkg.sha512",
        "automapper.nuspec",
        "icon.png",
        "lib/net8.0/AutoMapper.dll",
        "lib/net8.0/AutoMapper.xml"
      ]
    },
    "AutoMapper.Extensions.Microsoft.DependencyInjection/12.0.1": {
      "sha512": "+g/K+Vpe3gGMKGzjslMOdqNlkikScDjWfVvmWTayrDHaG/n2pPmFBMa+jKX1r/h6BDGFdkyRjAuhFE3ykW+r1g==",
      "type": "package",
      "path": "automapper.extensions.microsoft.dependencyinjection/12.0.1",
      "files": [
        ".nupkg.metadata",
        ".signature.p7s",
        "README.md",
        "automapper.extensions.microsoft.dependencyinjection.12.0.1.nupkg.sha512",
        "automapper.extensions.microsoft.dependencyinjection.nuspec",
        "icon.png",
        "lib/netstandard2.1/AutoMapper.Extensions.Microsoft.DependencyInjection.dll"
      ]
    },
    "Azure.Core/1.38.0": {
      "sha512": "IuEgCoVA0ef7E4pQtpC3+TkPbzaoQfa77HlfJDmfuaJUCVJmn7fT0izamZiryW5sYUFKizsftIxMkXKbgIcPMQ==",
      "type": "package",
      "path": "azure.core/1.38.0",
      "files": [
        ".nupkg.metadata",
        ".signature.p7s",
        "CHANGELOG.md",
        "README.md",
        "azure.core.1.38.0.nupkg.sha512",
        "azure.core.nuspec",
        "azureicon.png",
        "lib/net461/Azure.Core.dll",
        "lib/net461/Azure.Core.xml",
        "lib/net472/Azure.Core.dll",
        "lib/net472/Azure.Core.xml",
        "lib/net6.0/Azure.Core.dll",
        "lib/net6.0/Azure.Core.xml",
        "lib/netstandard2.0/Azure.Core.dll",
        "lib/netstandard2.0/Azure.Core.xml"
      ]
    },
    "Azure.Identity/1.11.4": {
      "sha512": "Sf4BoE6Q3jTgFkgBkx7qztYOFELBCo+wQgpYDwal/qJ1unBH73ywPztIJKXBXORRzAeNijsuxhk94h0TIMvfYg==",
      "type": "package",
      "path": "azure.identity/1.11.4",
      "files": [
        ".nupkg.metadata",
        ".signature.p7s",
        "CHANGELOG.md",
        "README.md",
        "azure.identity.1.11.4.nupkg.sha512",
        "azure.identity.nuspec",
        "azureicon.png",
        "lib/netstandard2.0/Azure.Identity.dll",
        "lib/netstandard2.0/Azure.Identity.xml"
      ]
    },
    "Humanizer.Core/2.14.1": {
      "sha512": "lQKvtaTDOXnoVJ20ibTuSIOf2i0uO0MPbDhd1jm238I+U/2ZnRENj0cktKZhtchBMtCUSRQ5v4xBCUbKNmyVMw==",
      "type": "package",
      "path": "humanizer.core/2.14.1",
      "files": [
        ".nupkg.metadata",
        ".signature.p7s",
        "humanizer.core.2.14.1.nupkg.sha512",
        "humanizer.core.nuspec",
        "lib/net6.0/Humanizer.dll",
        "lib/net6.0/Humanizer.xml",
        "lib/netstandard1.0/Humanizer.dll",
        "lib/netstandard1.0/Humanizer.xml",
        "lib/netstandard2.0/Humanizer.dll",
        "lib/netstandard2.0/Humanizer.xml",
        "logo.png"
      ]
    },
    "Microsoft.AspNetCore.Authentication.JwtBearer/9.0.7": {
      "sha512": "lloN3XvIgXmdocfghzfszOHJb45OYR3fgOg/h536o+zNB2SmP3JrqeOieCBZ7sipgGcgbxP0boA+loVhdsJxWg==",
      "type": "package",
      "path": "microsoft.aspnetcore.authentication.jwtbearer/9.0.7",
      "files": [
        ".nupkg.metadata",
        ".signature.p7s",
        "Icon.png",
        "PACKAGE.md",
        "THIRD-PARTY-NOTICES.TXT",
        "lib/net9.0/Microsoft.AspNetCore.Authentication.JwtBearer.dll",
        "lib/net9.0/Microsoft.AspNetCore.Authentication.JwtBearer.xml",
        "microsoft.aspnetcore.authentication.jwtbearer.9.0.7.nupkg.sha512",
        "microsoft.aspnetcore.authentication.jwtbearer.nuspec"
      ]
    },
    "Microsoft.AspNetCore.Cryptography.Internal/9.0.7": {
      "sha512": "5di3GKY/a9ceGAdVk78QFGMO55NrFRN1rnh4xNr7MHjOCOMhgcWkyv9051wkPUDfX+g2cNN6+ckHvNnlxUwc2A==",
      "type": "package",
      "path": "microsoft.aspnetcore.cryptography.internal/9.0.7",
      "files": [
        ".nupkg.metadata",
        ".signature.p7s",
        "Icon.png",
        "THIRD-PARTY-NOTICES.TXT",
        "lib/net462/Microsoft.AspNetCore.Cryptography.Internal.dll",
        "lib/net462/Microsoft.AspNetCore.Cryptography.Internal.xml",
        "lib/net9.0/Microsoft.AspNetCore.Cryptography.Internal.dll",
        "lib/net9.0/Microsoft.AspNetCore.Cryptography.Internal.xml",
        "lib/netstandard2.0/Microsoft.AspNetCore.Cryptography.Internal.dll",
        "lib/netstandard2.0/Microsoft.AspNetCore.Cryptography.Internal.xml",
        "microsoft.aspnetcore.cryptography.internal.9.0.7.nupkg.sha512",
        "microsoft.aspnetcore.cryptography.internal.nuspec"
      ]
    },
    "Microsoft.AspNetCore.Cryptography.KeyDerivation/9.0.7": {
      "sha512": "9ms7cTGHBzhCTfC8yIv9KfMrLKsRLg60jGsoZ/oEjoBXbqcEsXcjNtXqaOJCjpeltLDKoePrfSWzjhMUxTHHMA==",
      "type": "package",
      "path": "microsoft.aspnetcore.cryptography.keyderivation/9.0.7",
      "files": [
        ".nupkg.metadata",
        ".signature.p7s",
        "Icon.png",
        "THIRD-PARTY-NOTICES.TXT",
        "lib/net462/Microsoft.AspNetCore.Cryptography.KeyDerivation.dll",
        "lib/net462/Microsoft.AspNetCore.Cryptography.KeyDerivation.xml",
        "lib/net9.0/Microsoft.AspNetCore.Cryptography.KeyDerivation.dll",
        "lib/net9.0/Microsoft.AspNetCore.Cryptography.KeyDerivation.xml",
        "lib/netstandard2.0/Microsoft.AspNetCore.Cryptography.KeyDerivation.dll",
        "lib/netstandard2.0/Microsoft.AspNetCore.Cryptography.KeyDerivation.xml",
        "microsoft.aspnetcore.cryptography.keyderivation.9.0.7.nupkg.sha512",
        "microsoft.aspnetcore.cryptography.keyderivation.nuspec"
      ]
    },
    "Microsoft.AspNetCore.Identity.EntityFrameworkCore/9.0.7": {
      "sha512": "tr4JHBgE/wN4Q/iQkWsi0oZXcaM7WFeZ1rpCUeTVka6az3DTtG0+RMuvZvPIq8U8vCANVuzqAcr+uUry4FUKrg==",
      "type": "package",
      "path": "microsoft.aspnetcore.identity.entityframeworkcore/9.0.7",
      "files": [
        ".nupkg.metadata",
        ".signature.p7s",
        "Icon.png",
        "THIRD-PARTY-NOTICES.TXT",
        "lib/net9.0/Microsoft.AspNetCore.Identity.EntityFrameworkCore.dll",
        "lib/net9.0/Microsoft.AspNetCore.Identity.EntityFrameworkCore.xml",
        "microsoft.aspnetcore.identity.entityframeworkcore.9.0.7.nupkg.sha512",
        "microsoft.aspnetcore.identity.entityframeworkcore.nuspec"
      ]
    },
    "Microsoft.AspNetCore.OpenApi/9.0.6": {
      "sha512": "MOJ4DG1xd3NlWMYh+JdGNT9uvBtEk1XQU/FQlpNZFlAzM8t0oB5IimvnGlnK7jmyY4vQagLPB1xw1HjJ8CHrZg==",
      "type": "package",
      "path": "microsoft.aspnetcore.openapi/9.0.6",
      "files": [
        ".nupkg.metadata",
        ".signature.p7s",
        "Icon.png",
        "PACKAGE.md",
        "THIRD-PARTY-NOTICES.TXT",
        "lib/net9.0/Microsoft.AspNetCore.OpenApi.dll",
        "lib/net9.0/Microsoft.AspNetCore.OpenApi.xml",
        "microsoft.aspnetcore.openapi.9.0.6.nupkg.sha512",
        "microsoft.aspnetcore.openapi.nuspec"
      ]
    },
    "Microsoft.Bcl.AsyncInterfaces/7.0.0": {
      "sha512": "3aeMZ1N0lJoSyzqiP03hqemtb1BijhsJADdobn/4nsMJ8V1H+CrpuduUe4hlRdx+ikBQju1VGjMD1GJ3Sk05Eg==",
      "type": "package",
      "path": "microsoft.bcl.asyncinterfaces/7.0.0",
      "files": [
        ".nupkg.metadata",
        ".signature.p7s",
        "Icon.png",
        "LICENSE.TXT",
        "THIRD-PARTY-NOTICES.TXT",
        "buildTransitive/net461/Microsoft.Bcl.AsyncInterfaces.targets",
        "buildTransitive/net462/_._",
        "lib/net462/Microsoft.Bcl.AsyncInterfaces.dll",
        "lib/net462/Microsoft.Bcl.AsyncInterfaces.xml",
        "lib/netstandard2.0/Microsoft.Bcl.AsyncInterfaces.dll",
        "lib/netstandard2.0/Microsoft.Bcl.AsyncInterfaces.xml",
        "lib/netstandard2.1/Microsoft.Bcl.AsyncInterfaces.dll",
        "lib/netstandard2.1/Microsoft.Bcl.AsyncInterfaces.xml",
        "microsoft.bcl.asyncinterfaces.7.0.0.nupkg.sha512",
        "microsoft.bcl.asyncinterfaces.nuspec",
        "useSharedDesignerContext.txt"
      ]
    },
    "Microsoft.Build.Framework/17.8.3": {
      "sha512": "NrQZJW8TlKVPx72yltGb8SVz3P5mNRk9fNiD/ao8jRSk48WqIIdCn99q4IjlVmPcruuQ+yLdjNQLL8Rb4c916g==",
      "type": "package",
      "path": "microsoft.build.framework/17.8.3",
      "files": [
        ".nupkg.metadata",
        ".signature.p7s",
        "MSBuild-NuGet-Icon.png",
        "README.md",
        "lib/net472/Microsoft.Build.Framework.dll",
        "lib/net472/Microsoft.Build.Framework.pdb",
        "lib/net472/Microsoft.Build.Framework.xml",
        "lib/net8.0/Microsoft.Build.Framework.dll",
        "lib/net8.0/Microsoft.Build.Framework.pdb",
        "lib/net8.0/Microsoft.Build.Framework.xml",
        "microsoft.build.framework.17.8.3.nupkg.sha512",
        "microsoft.build.framework.nuspec",
        "notices/THIRDPARTYNOTICES.txt",
        "ref/net472/Microsoft.Build.Framework.dll",
        "ref/net472/Microsoft.Build.Framework.xml",
        "ref/net8.0/Microsoft.Build.Framework.dll",
        "ref/net8.0/Microsoft.Build.Framework.xml",
        "ref/netstandard2.0/Microsoft.Build.Framework.dll",
        "ref/netstandard2.0/Microsoft.Build.Framework.xml"
      ]
    },
    "Microsoft.Build.Locator/1.7.8": {
      "sha512": "sPy10x527Ph16S2u0yGME4S6ohBKJ69WfjeGG/bvELYeZVmJdKjxgnlL8cJJJLGV/cZIRqSfB12UDB8ICakOog==",
      "type": "package",
      "path": "microsoft.build.locator/1.7.8",
      "files": [
        ".nupkg.metadata",
        ".signature.p7s",
        "MSBuild-NuGet-Icon.png",
        "build/Microsoft.Build.Locator.props",
        "build/Microsoft.Build.Locator.targets",
        "lib/net46/Microsoft.Build.Locator.dll",
        "lib/net6.0/Microsoft.Build.Locator.dll",
        "microsoft.build.locator.1.7.8.nupkg.sha512",
        "microsoft.build.locator.nuspec"
      ]
    },
    "Microsoft.CodeAnalysis.Analyzers/3.3.4": {
      "sha512": "AxkxcPR+rheX0SmvpLVIGLhOUXAKG56a64kV9VQZ4y9gR9ZmPXnqZvHJnmwLSwzrEP6junUF11vuc+aqo5r68g==",
      "type": "package",
      "path": "microsoft.codeanalysis.analyzers/3.3.4",
      "hasTools": true,
      "files": [
        ".nupkg.metadata",
        ".signature.p7s",
        "Icon.png",
        "ThirdPartyNotices.txt",
        "analyzers/dotnet/cs/Microsoft.CodeAnalysis.Analyzers.dll",
        "analyzers/dotnet/cs/Microsoft.CodeAnalysis.CSharp.Analyzers.dll",
        "analyzers/dotnet/cs/cs/Microsoft.CodeAnalysis.Analyzers.resources.dll",
        "analyzers/dotnet/cs/de/Microsoft.CodeAnalysis.Analyzers.resources.dll",
        "analyzers/dotnet/cs/es/Microsoft.CodeAnalysis.Analyzers.resources.dll",
        "analyzers/dotnet/cs/fr/Microsoft.CodeAnalysis.Analyzers.resources.dll",
        "analyzers/dotnet/cs/it/Microsoft.CodeAnalysis.Analyzers.resources.dll",
        "analyzers/dotnet/cs/ja/Microsoft.CodeAnalysis.Analyzers.resources.dll",
        "analyzers/dotnet/cs/ko/Microsoft.CodeAnalysis.Analyzers.resources.dll",
        "analyzers/dotnet/cs/pl/Microsoft.CodeAnalysis.Analyzers.resources.dll",
        "analyzers/dotnet/cs/pt-BR/Microsoft.CodeAnalysis.Analyzers.resources.dll",
        "analyzers/dotnet/cs/ru/Microsoft.CodeAnalysis.Analyzers.resources.dll",
        "analyzers/dotnet/cs/tr/Microsoft.CodeAnalysis.Analyzers.resources.dll",
        "analyzers/dotnet/cs/zh-Hans/Microsoft.CodeAnalysis.Analyzers.resources.dll",
        "analyzers/dotnet/cs/zh-Hant/Microsoft.CodeAnalysis.Analyzers.resources.dll",
        "analyzers/dotnet/vb/Microsoft.CodeAnalysis.Analyzers.dll",
        "analyzers/dotnet/vb/Microsoft.CodeAnalysis.VisualBasic.Analyzers.dll",
        "analyzers/dotnet/vb/cs/Microsoft.CodeAnalysis.Analyzers.resources.dll",
        "analyzers/dotnet/vb/de/Microsoft.CodeAnalysis.Analyzers.resources.dll",
        "analyzers/dotnet/vb/es/Microsoft.CodeAnalysis.Analyzers.resources.dll",
        "analyzers/dotnet/vb/fr/Microsoft.CodeAnalysis.Analyzers.resources.dll",
        "analyzers/dotnet/vb/it/Microsoft.CodeAnalysis.Analyzers.resources.dll",
        "analyzers/dotnet/vb/ja/Microsoft.CodeAnalysis.Analyzers.resources.dll",
        "analyzers/dotnet/vb/ko/Microsoft.CodeAnalysis.Analyzers.resources.dll",
        "analyzers/dotnet/vb/pl/Microsoft.CodeAnalysis.Analyzers.resources.dll",
        "analyzers/dotnet/vb/pt-BR/Microsoft.CodeAnalysis.Analyzers.resources.dll",
        "analyzers/dotnet/vb/ru/Microsoft.CodeAnalysis.Analyzers.resources.dll",
        "analyzers/dotnet/vb/tr/Microsoft.CodeAnalysis.Analyzers.resources.dll",
        "analyzers/dotnet/vb/zh-Hans/Microsoft.CodeAnalysis.Analyzers.resources.dll",
        "analyzers/dotnet/vb/zh-Hant/Microsoft.CodeAnalysis.Analyzers.resources.dll",
        "buildTransitive/Microsoft.CodeAnalysis.Analyzers.props",
        "buildTransitive/Microsoft.CodeAnalysis.Analyzers.targets",
        "buildTransitive/config/analysislevel_2_9_8_all.globalconfig",
        "buildTransitive/config/analysislevel_2_9_8_all_warnaserror.globalconfig",
        "buildTransitive/config/analysislevel_2_9_8_default.globalconfig",
        "buildTransitive/config/analysislevel_2_9_8_default_warnaserror.globalconfig",
        "buildTransitive/config/analysislevel_2_9_8_minimum.globalconfig",
        "buildTransitive/config/analysislevel_2_9_8_minimum_warnaserror.globalconfig",
        "buildTransitive/config/analysislevel_2_9_8_none.globalconfig",
        "buildTransitive/config/analysislevel_2_9_8_none_warnaserror.globalconfig",
        "buildTransitive/config/analysislevel_2_9_8_recommended.globalconfig",
        "buildTransitive/config/analysislevel_2_9_8_recommended_warnaserror.globalconfig",
        "buildTransitive/config/analysislevel_3_3_3_all.globalconfig",
        "buildTransitive/config/analysislevel_3_3_3_all_warnaserror.globalconfig",
        "buildTransitive/config/analysislevel_3_3_3_default.globalconfig",
        "buildTransitive/config/analysislevel_3_3_3_default_warnaserror.globalconfig",
        "buildTransitive/config/analysislevel_3_3_3_minimum.globalconfig",
        "buildTransitive/config/analysislevel_3_3_3_minimum_warnaserror.globalconfig",
        "buildTransitive/config/analysislevel_3_3_3_none.globalconfig",
        "buildTransitive/config/analysislevel_3_3_3_none_warnaserror.globalconfig",
        "buildTransitive/config/analysislevel_3_3_3_recommended.globalconfig",
        "buildTransitive/config/analysislevel_3_3_3_recommended_warnaserror.globalconfig",
        "buildTransitive/config/analysislevel_3_3_all.globalconfig",
        "buildTransitive/config/analysislevel_3_3_all_warnaserror.globalconfig",
        "buildTransitive/config/analysislevel_3_3_default.globalconfig",
        "buildTransitive/config/analysislevel_3_3_default_warnaserror.globalconfig",
        "buildTransitive/config/analysislevel_3_3_minimum.globalconfig",
        "buildTransitive/config/analysislevel_3_3_minimum_warnaserror.globalconfig",
        "buildTransitive/config/analysislevel_3_3_none.globalconfig",
        "buildTransitive/config/analysislevel_3_3_none_warnaserror.globalconfig",
        "buildTransitive/config/analysislevel_3_3_recommended.globalconfig",
        "buildTransitive/config/analysislevel_3_3_recommended_warnaserror.globalconfig",
        "buildTransitive/config/analysislevel_3_all.globalconfig",
        "buildTransitive/config/analysislevel_3_all_warnaserror.globalconfig",
        "buildTransitive/config/analysislevel_3_default.globalconfig",
        "buildTransitive/config/analysislevel_3_default_warnaserror.globalconfig",
        "buildTransitive/config/analysislevel_3_minimum.globalconfig",
        "buildTransitive/config/analysislevel_3_minimum_warnaserror.globalconfig",
        "buildTransitive/config/analysislevel_3_none.globalconfig",
        "buildTransitive/config/analysislevel_3_none_warnaserror.globalconfig",
        "buildTransitive/config/analysislevel_3_recommended.globalconfig",
        "buildTransitive/config/analysislevel_3_recommended_warnaserror.globalconfig",
        "buildTransitive/config/analysislevel_4_3_all.globalconfig",
        "buildTransitive/config/analysislevel_4_3_all_warnaserror.globalconfig",
        "buildTransitive/config/analysislevel_4_3_default.globalconfig",
        "buildTransitive/config/analysislevel_4_3_default_warnaserror.globalconfig",
        "buildTransitive/config/analysislevel_4_3_minimum.globalconfig",
        "buildTransitive/config/analysislevel_4_3_minimum_warnaserror.globalconfig",
        "buildTransitive/config/analysislevel_4_3_none.globalconfig",
        "buildTransitive/config/analysislevel_4_3_none_warnaserror.globalconfig",
        "buildTransitive/config/analysislevel_4_3_recommended.globalconfig",
        "buildTransitive/config/analysislevel_4_3_recommended_warnaserror.globalconfig",
        "buildTransitive/config/analysislevelcorrectness_2_9_8_all.globalconfig",
        "buildTransitive/config/analysislevelcorrectness_2_9_8_all_warnaserror.globalconfig",
        "buildTransitive/config/analysislevelcorrectness_2_9_8_default.globalconfig",
        "buildTransitive/config/analysislevelcorrectness_2_9_8_default_warnaserror.globalconfig",
        "buildTransitive/config/analysislevelcorrectness_2_9_8_minimum.globalconfig",
        "buildTransitive/config/analysislevelcorrectness_2_9_8_minimum_warnaserror.globalconfig",
        "buildTransitive/config/analysislevelcorrectness_2_9_8_none.globalconfig",
        "buildTransitive/config/analysislevelcorrectness_2_9_8_none_warnaserror.globalconfig",
        "buildTransitive/config/analysislevelcorrectness_2_9_8_recommended.globalconfig",
        "buildTransitive/config/analysislevelcorrectness_2_9_8_recommended_warnaserror.globalconfig",
        "buildTransitive/config/analysislevelcorrectness_3_3_3_all.globalconfig",
        "buildTransitive/config/analysislevelcorrectness_3_3_3_all_warnaserror.globalconfig",
        "buildTransitive/config/analysislevelcorrectness_3_3_3_default.globalconfig",
        "buildTransitive/config/analysislevelcorrectness_3_3_3_default_warnaserror.globalconfig",
        "buildTransitive/config/analysislevelcorrectness_3_3_3_minimum.globalconfig",
        "buildTransitive/config/analysislevelcorrectness_3_3_3_minimum_warnaserror.globalconfig",
        "buildTransitive/config/analysislevelcorrectness_3_3_3_none.globalconfig",
        "buildTransitive/config/analysislevelcorrectness_3_3_3_none_warnaserror.globalconfig",
        "buildTransitive/config/analysislevelcorrectness_3_3_3_recommended.globalconfig",
        "buildTransitive/config/analysislevelcorrectness_3_3_3_recommended_warnaserror.globalconfig",
        "buildTransitive/config/analysislevelcorrectness_3_3_all.globalconfig",
        "buildTransitive/config/analysislevelcorrectness_3_3_all_warnaserror.globalconfig",
        "buildTransitive/config/analysislevelcorrectness_3_3_default.globalconfig",
        "buildTransitive/config/analysislevelcorrectness_3_3_default_warnaserror.globalconfig",
        "buildTransitive/config/analysislevelcorrectness_3_3_minimum.globalconfig",
        "buildTransitive/config/analysislevelcorrectness_3_3_minimum_warnaserror.globalconfig",
        "buildTransitive/config/analysislevelcorrectness_3_3_none.globalconfig",
        "buildTransitive/config/analysislevelcorrectness_3_3_none_warnaserror.globalconfig",
        "buildTransitive/config/analysislevelcorrectness_3_3_recommended.globalconfig",
        "buildTransitive/config/analysislevelcorrectness_3_3_recommended_warnaserror.globalconfig",
        "buildTransitive/config/analysislevelcorrectness_3_all.globalconfig",
        "buildTransitive/config/analysislevelcorrectness_3_all_warnaserror.globalconfig",
        "buildTransitive/config/analysislevelcorrectness_3_default.globalconfig",
        "buildTransitive/config/analysislevelcorrectness_3_default_warnaserror.globalconfig",
        "buildTransitive/config/analysislevelcorrectness_3_minimum.globalconfig",
        "buildTransitive/config/analysislevelcorrectness_3_minimum_warnaserror.globalconfig",
        "buildTransitive/config/analysislevelcorrectness_3_none.globalconfig",
        "buildTransitive/config/analysislevelcorrectness_3_none_warnaserror.globalconfig",
        "buildTransitive/config/analysislevelcorrectness_3_recommended.globalconfig",
        "buildTransitive/config/analysislevelcorrectness_3_recommended_warnaserror.globalconfig",
        "buildTransitive/config/analysislevelcorrectness_4_3_all.globalconfig",
        "buildTransitive/config/analysislevelcorrectness_4_3_all_warnaserror.globalconfig",
        "buildTransitive/config/analysislevelcorrectness_4_3_default.globalconfig",
        "buildTransitive/config/analysislevelcorrectness_4_3_default_warnaserror.globalconfig",
        "buildTransitive/config/analysislevelcorrectness_4_3_minimum.globalconfig",
        "buildTransitive/config/analysislevelcorrectness_4_3_minimum_warnaserror.globalconfig",
        "buildTransitive/config/analysislevelcorrectness_4_3_none.globalconfig",
        "buildTransitive/config/analysislevelcorrectness_4_3_none_warnaserror.globalconfig",
        "buildTransitive/config/analysislevelcorrectness_4_3_recommended.globalconfig",
        "buildTransitive/config/analysislevelcorrectness_4_3_recommended_warnaserror.globalconfig",
        "buildTransitive/config/analysislevellibrary_2_9_8_all.globalconfig",
        "buildTransitive/config/analysislevellibrary_2_9_8_all_warnaserror.globalconfig",
        "buildTransitive/config/analysislevellibrary_2_9_8_default.globalconfig",
        "buildTransitive/config/analysislevellibrary_2_9_8_default_warnaserror.globalconfig",
        "buildTransitive/config/analysislevellibrary_2_9_8_minimum.globalconfig",
        "buildTransitive/config/analysislevellibrary_2_9_8_minimum_warnaserror.globalconfig",
        "buildTransitive/config/analysislevellibrary_2_9_8_none.globalconfig",
        "buildTransitive/config/analysislevellibrary_2_9_8_none_warnaserror.globalconfig",
        "buildTransitive/config/analysislevellibrary_2_9_8_recommended.globalconfig",
        "buildTransitive/config/analysislevellibrary_2_9_8_recommended_warnaserror.globalconfig",
        "buildTransitive/config/analysislevellibrary_3_3_3_all.globalconfig",
        "buildTransitive/config/analysislevellibrary_3_3_3_all_warnaserror.globalconfig",
        "buildTransitive/config/analysislevellibrary_3_3_3_default.globalconfig",
        "buildTransitive/config/analysislevellibrary_3_3_3_default_warnaserror.globalconfig",
        "buildTransitive/config/analysislevellibrary_3_3_3_minimum.globalconfig",
        "buildTransitive/config/analysislevellibrary_3_3_3_minimum_warnaserror.globalconfig",
        "buildTransitive/config/analysislevellibrary_3_3_3_none.globalconfig",
        "buildTransitive/config/analysislevellibrary_3_3_3_none_warnaserror.globalconfig",
        "buildTransitive/config/analysislevellibrary_3_3_3_recommended.globalconfig",
        "buildTransitive/config/analysislevellibrary_3_3_3_recommended_warnaserror.globalconfig",
        "buildTransitive/config/analysislevellibrary_3_3_all.globalconfig",
        "buildTransitive/config/analysislevellibrary_3_3_all_warnaserror.globalconfig",
        "buildTransitive/config/analysislevellibrary_3_3_default.globalconfig",
        "buildTransitive/config/analysislevellibrary_3_3_default_warnaserror.globalconfig",
        "buildTransitive/config/analysislevellibrary_3_3_minimum.globalconfig",
        "buildTransitive/config/analysislevellibrary_3_3_minimum_warnaserror.globalconfig",
        "buildTransitive/config/analysislevellibrary_3_3_none.globalconfig",
        "buildTransitive/config/analysislevellibrary_3_3_none_warnaserror.globalconfig",
        "buildTransitive/config/analysislevellibrary_3_3_recommended.globalconfig",
        "buildTransitive/config/analysislevellibrary_3_3_recommended_warnaserror.globalconfig",
        "buildTransitive/config/analysislevellibrary_3_all.globalconfig",
        "buildTransitive/config/analysislevellibrary_3_all_warnaserror.globalconfig",
        "buildTransitive/config/analysislevellibrary_3_default.globalconfig",
        "buildTransitive/config/analysislevellibrary_3_default_warnaserror.globalconfig",
        "buildTransitive/config/analysislevellibrary_3_minimum.globalconfig",
        "buildTransitive/config/analysislevellibrary_3_minimum_warnaserror.globalconfig",
        "buildTransitive/config/analysislevellibrary_3_none.globalconfig",
        "buildTransitive/config/analysislevellibrary_3_none_warnaserror.globalconfig",
        "buildTransitive/config/analysislevellibrary_3_recommended.globalconfig",
        "buildTransitive/config/analysislevellibrary_3_recommended_warnaserror.globalconfig",
        "buildTransitive/config/analysislevellibrary_4_3_all.globalconfig",
        "buildTransitive/config/analysislevellibrary_4_3_all_warnaserror.globalconfig",
        "buildTransitive/config/analysislevellibrary_4_3_default.globalconfig",
        "buildTransitive/config/analysislevellibrary_4_3_default_warnaserror.globalconfig",
        "buildTransitive/config/analysislevellibrary_4_3_minimum.globalconfig",
        "buildTransitive/config/analysislevellibrary_4_3_minimum_warnaserror.globalconfig",
        "buildTransitive/config/analysislevellibrary_4_3_none.globalconfig",
        "buildTransitive/config/analysislevellibrary_4_3_none_warnaserror.globalconfig",
        "buildTransitive/config/analysislevellibrary_4_3_recommended.globalconfig",
        "buildTransitive/config/analysislevellibrary_4_3_recommended_warnaserror.globalconfig",
        "buildTransitive/config/analysislevelmicrosoftcodeanalysiscompatibility_2_9_8_all.globalconfig",
        "buildTransitive/config/analysislevelmicrosoftcodeanalysiscompatibility_2_9_8_all_warnaserror.globalconfig",
        "buildTransitive/config/analysislevelmicrosoftcodeanalysiscompatibility_2_9_8_default.globalconfig",
        "buildTransitive/config/analysislevelmicrosoftcodeanalysiscompatibility_2_9_8_default_warnaserror.globalconfig",
        "buildTransitive/config/analysislevelmicrosoftcodeanalysiscompatibility_2_9_8_minimum.globalconfig",
        "buildTransitive/config/analysislevelmicrosoftcodeanalysiscompatibility_2_9_8_minimum_warnaserror.globalconfig",
        "buildTransitive/config/analysislevelmicrosoftcodeanalysiscompatibility_2_9_8_none.globalconfig",
        "buildTransitive/config/analysislevelmicrosoftcodeanalysiscompatibility_2_9_8_none_warnaserror.globalconfig",
        "buildTransitive/config/analysislevelmicrosoftcodeanalysiscompatibility_2_9_8_recommended.globalconfig",
        "buildTransitive/config/analysislevelmicrosoftcodeanalysiscompatibility_2_9_8_recommended_warnaserror.globalconfig",
        "buildTransitive/config/analysislevelmicrosoftcodeanalysiscompatibility_3_3_3_all.globalconfig",
        "buildTransitive/config/analysislevelmicrosoftcodeanalysiscompatibility_3_3_3_all_warnaserror.globalconfig",
        "buildTransitive/config/analysislevelmicrosoftcodeanalysiscompatibility_3_3_3_default.globalconfig",
        "buildTransitive/config/analysislevelmicrosoftcodeanalysiscompatibility_3_3_3_default_warnaserror.globalconfig",
        "buildTransitive/config/analysislevelmicrosoftcodeanalysiscompatibility_3_3_3_minimum.globalconfig",
        "buildTransitive/config/analysislevelmicrosoftcodeanalysiscompatibility_3_3_3_minimum_warnaserror.globalconfig",
        "buildTransitive/config/analysislevelmicrosoftcodeanalysiscompatibility_3_3_3_none.globalconfig",
        "buildTransitive/config/analysislevelmicrosoftcodeanalysiscompatibility_3_3_3_none_warnaserror.globalconfig",
        "buildTransitive/config/analysislevelmicrosoftcodeanalysiscompatibility_3_3_3_recommended.globalconfig",
        "buildTransitive/config/analysislevelmicrosoftcodeanalysiscompatibility_3_3_3_recommended_warnaserror.globalconfig",
        "buildTransitive/config/analysislevelmicrosoftcodeanalysiscompatibility_3_3_all.globalconfig",
        "buildTransitive/config/analysislevelmicrosoftcodeanalysiscompatibility_3_3_all_warnaserror.globalconfig",
        "buildTransitive/config/analysislevelmicrosoftcodeanalysiscompatibility_3_3_default.globalconfig",
        "buildTransitive/config/analysislevelmicrosoftcodeanalysiscompatibility_3_3_default_warnaserror.globalconfig",
        "buildTransitive/config/analysislevelmicrosoftcodeanalysiscompatibility_3_3_minimum.globalconfig",
        "buildTransitive/config/analysislevelmicrosoftcodeanalysiscompatibility_3_3_minimum_warnaserror.globalconfig",
        "buildTransitive/config/analysislevelmicrosoftcodeanalysiscompatibility_3_3_none.globalconfig",
        "buildTransitive/config/analysislevelmicrosoftcodeanalysiscompatibility_3_3_none_warnaserror.globalconfig",
        "buildTransitive/config/analysislevelmicrosoftcodeanalysiscompatibility_3_3_recommended.globalconfig",
        "buildTransitive/config/analysislevelmicrosoftcodeanalysiscompatibility_3_3_recommended_warnaserror.globalconfig",
        "buildTransitive/config/analysislevelmicrosoftcodeanalysiscompatibility_3_all.globalconfig",
        "buildTransitive/config/analysislevelmicrosoftcodeanalysiscompatibility_3_all_warnaserror.globalconfig",
        "buildTransitive/config/analysislevelmicrosoftcodeanalysiscompatibility_3_default.globalconfig",
        "buildTransitive/config/analysislevelmicrosoftcodeanalysiscompatibility_3_default_warnaserror.globalconfig",
        "buildTransitive/config/analysislevelmicrosoftcodeanalysiscompatibility_3_minimum.globalconfig",
        "buildTransitive/config/analysislevelmicrosoftcodeanalysiscompatibility_3_minimum_warnaserror.globalconfig",
        "buildTransitive/config/analysislevelmicrosoftcodeanalysiscompatibility_3_none.globalconfig",
        "buildTransitive/config/analysislevelmicrosoftcodeanalysiscompatibility_3_none_warnaserror.globalconfig",
        "buildTransitive/config/analysislevelmicrosoftcodeanalysiscompatibility_3_recommended.globalconfig",
        "buildTransitive/config/analysislevelmicrosoftcodeanalysiscompatibility_3_recommended_warnaserror.globalconfig",
        "buildTransitive/config/analysislevelmicrosoftcodeanalysiscompatibility_4_3_all.globalconfig",
        "buildTransitive/config/analysislevelmicrosoftcodeanalysiscompatibility_4_3_all_warnaserror.globalconfig",
        "buildTransitive/config/analysislevelmicrosoftcodeanalysiscompatibility_4_3_default.globalconfig",
        "buildTransitive/config/analysislevelmicrosoftcodeanalysiscompatibility_4_3_default_warnaserror.globalconfig",
        "buildTransitive/config/analysislevelmicrosoftcodeanalysiscompatibility_4_3_minimum.globalconfig",
        "buildTransitive/config/analysislevelmicrosoftcodeanalysiscompatibility_4_3_minimum_warnaserror.globalconfig",
        "buildTransitive/config/analysislevelmicrosoftcodeanalysiscompatibility_4_3_none.globalconfig",
        "buildTransitive/config/analysislevelmicrosoftcodeanalysiscompatibility_4_3_none_warnaserror.globalconfig",
        "buildTransitive/config/analysislevelmicrosoftcodeanalysiscompatibility_4_3_recommended.globalconfig",
        "buildTransitive/config/analysislevelmicrosoftcodeanalysiscompatibility_4_3_recommended_warnaserror.globalconfig",
        "buildTransitive/config/analysislevelmicrosoftcodeanalysiscorrectness_2_9_8_all.globalconfig",
        "buildTransitive/config/analysislevelmicrosoftcodeanalysiscorrectness_2_9_8_all_warnaserror.globalconfig",
        "buildTransitive/config/analysislevelmicrosoftcodeanalysiscorrectness_2_9_8_default.globalconfig",
        "buildTransitive/config/analysislevelmicrosoftcodeanalysiscorrectness_2_9_8_default_warnaserror.globalconfig",
        "buildTransitive/config/analysislevelmicrosoftcodeanalysiscorrectness_2_9_8_minimum.globalconfig",
        "buildTransitive/config/analysislevelmicrosoftcodeanalysiscorrectness_2_9_8_minimum_warnaserror.globalconfig",
        "buildTransitive/config/analysislevelmicrosoftcodeanalysiscorrectness_2_9_8_none.globalconfig",
        "buildTransitive/config/analysislevelmicrosoftcodeanalysiscorrectness_2_9_8_none_warnaserror.globalconfig",
        "buildTransitive/config/analysislevelmicrosoftcodeanalysiscorrectness_2_9_8_recommended.globalconfig",
        "buildTransitive/config/analysislevelmicrosoftcodeanalysiscorrectness_2_9_8_recommended_warnaserror.globalconfig",
        "buildTransitive/config/analysislevelmicrosoftcodeanalysiscorrectness_3_3_3_all.globalconfig",
        "buildTransitive/config/analysislevelmicrosoftcodeanalysiscorrectness_3_3_3_all_warnaserror.globalconfig",
        "buildTransitive/config/analysislevelmicrosoftcodeanalysiscorrectness_3_3_3_default.globalconfig",
        "buildTransitive/config/analysislevelmicrosoftcodeanalysiscorrectness_3_3_3_default_warnaserror.globalconfig",
        "buildTransitive/config/analysislevelmicrosoftcodeanalysiscorrectness_3_3_3_minimum.globalconfig",
        "buildTransitive/config/analysislevelmicrosoftcodeanalysiscorrectness_3_3_3_minimum_warnaserror.globalconfig",
        "buildTransitive/config/analysislevelmicrosoftcodeanalysiscorrectness_3_3_3_none.globalconfig",
        "buildTransitive/config/analysislevelmicrosoftcodeanalysiscorrectness_3_3_3_none_warnaserror.globalconfig",
        "buildTransitive/config/analysislevelmicrosoftcodeanalysiscorrectness_3_3_3_recommended.globalconfig",
        "buildTransitive/config/analysislevelmicrosoftcodeanalysiscorrectness_3_3_3_recommended_warnaserror.globalconfig",
        "buildTransitive/config/analysislevelmicrosoftcodeanalysiscorrectness_3_3_all.globalconfig",
        "buildTransitive/config/analysislevelmicrosoftcodeanalysiscorrectness_3_3_all_warnaserror.globalconfig",
        "buildTransitive/config/analysislevelmicrosoftcodeanalysiscorrectness_3_3_default.globalconfig",
        "buildTransitive/config/analysislevelmicrosoftcodeanalysiscorrectness_3_3_default_warnaserror.globalconfig",
        "buildTransitive/config/analysislevelmicrosoftcodeanalysiscorrectness_3_3_minimum.globalconfig",
        "buildTransitive/config/analysislevelmicrosoftcodeanalysiscorrectness_3_3_minimum_warnaserror.globalconfig",
        "buildTransitive/config/analysislevelmicrosoftcodeanalysiscorrectness_3_3_none.globalconfig",
        "buildTransitive/config/analysislevelmicrosoftcodeanalysiscorrectness_3_3_none_warnaserror.globalconfig",
        "buildTransitive/config/analysislevelmicrosoftcodeanalysiscorrectness_3_3_recommended.globalconfig",
        "buildTransitive/config/analysislevelmicrosoftcodeanalysiscorrectness_3_3_recommended_warnaserror.globalconfig",
        "buildTransitive/config/analysislevelmicrosoftcodeanalysiscorrectness_3_all.globalconfig",
        "buildTransitive/config/analysislevelmicrosoftcodeanalysiscorrectness_3_all_warnaserror.globalconfig",
        "buildTransitive/config/analysislevelmicrosoftcodeanalysiscorrectness_3_default.globalconfig",
        "buildTransitive/config/analysislevelmicrosoftcodeanalysiscorrectness_3_default_warnaserror.globalconfig",
        "buildTransitive/config/analysislevelmicrosoftcodeanalysiscorrectness_3_minimum.globalconfig",
        "buildTransitive/config/analysislevelmicrosoftcodeanalysiscorrectness_3_minimum_warnaserror.globalconfig",
        "buildTransitive/config/analysislevelmicrosoftcodeanalysiscorrectness_3_none.globalconfig",
        "buildTransitive/config/analysislevelmicrosoftcodeanalysiscorrectness_3_none_warnaserror.globalconfig",
        "buildTransitive/config/analysislevelmicrosoftcodeanalysiscorrectness_3_recommended.globalconfig",
        "buildTransitive/config/analysislevelmicrosoftcodeanalysiscorrectness_3_recommended_warnaserror.globalconfig",
        "buildTransitive/config/analysislevelmicrosoftcodeanalysiscorrectness_4_3_all.globalconfig",
        "buildTransitive/config/analysislevelmicrosoftcodeanalysiscorrectness_4_3_all_warnaserror.globalconfig",
        "buildTransitive/config/analysislevelmicrosoftcodeanalysiscorrectness_4_3_default.globalconfig",
        "buildTransitive/config/analysislevelmicrosoftcodeanalysiscorrectness_4_3_default_warnaserror.globalconfig",
        "buildTransitive/config/analysislevelmicrosoftcodeanalysiscorrectness_4_3_minimum.globalconfig",
        "buildTransitive/config/analysislevelmicrosoftcodeanalysiscorrectness_4_3_minimum_warnaserror.globalconfig",
        "buildTransitive/config/analysislevelmicrosoftcodeanalysiscorrectness_4_3_none.globalconfig",
        "buildTransitive/config/analysislevelmicrosoftcodeanalysiscorrectness_4_3_none_warnaserror.globalconfig",
        "buildTransitive/config/analysislevelmicrosoftcodeanalysiscorrectness_4_3_recommended.globalconfig",
        "buildTransitive/config/analysislevelmicrosoftcodeanalysiscorrectness_4_3_recommended_warnaserror.globalconfig",
        "buildTransitive/config/analysislevelmicrosoftcodeanalysisdesign_2_9_8_all.globalconfig",
        "buildTransitive/config/analysislevelmicrosoftcodeanalysisdesign_2_9_8_all_warnaserror.globalconfig",
        "buildTransitive/config/analysislevelmicrosoftcodeanalysisdesign_2_9_8_default.globalconfig",
        "buildTransitive/config/analysislevelmicrosoftcodeanalysisdesign_2_9_8_default_warnaserror.globalconfig",
        "buildTransitive/config/analysislevelmicrosoftcodeanalysisdesign_2_9_8_minimum.globalconfig",
        "buildTransitive/config/analysislevelmicrosoftcodeanalysisdesign_2_9_8_minimum_warnaserror.globalconfig",
        "buildTransitive/config/analysislevelmicrosoftcodeanalysisdesign_2_9_8_none.globalconfig",
        "buildTransitive/config/analysislevelmicrosoftcodeanalysisdesign_2_9_8_none_warnaserror.globalconfig",
        "buildTransitive/config/analysislevelmicrosoftcodeanalysisdesign_2_9_8_recommended.globalconfig",
        "buildTransitive/config/analysislevelmicrosoftcodeanalysisdesign_2_9_8_recommended_warnaserror.globalconfig",
        "buildTransitive/config/analysislevelmicrosoftcodeanalysisdesign_3_3_3_all.globalconfig",
        "buildTransitive/config/analysislevelmicrosoftcodeanalysisdesign_3_3_3_all_warnaserror.globalconfig",
        "buildTransitive/config/analysislevelmicrosoftcodeanalysisdesign_3_3_3_default.globalconfig",
        "buildTransitive/config/analysislevelmicrosoftcodeanalysisdesign_3_3_3_default_warnaserror.globalconfig",
        "buildTransitive/config/analysislevelmicrosoftcodeanalysisdesign_3_3_3_minimum.globalconfig",
        "buildTransitive/config/analysislevelmicrosoftcodeanalysisdesign_3_3_3_minimum_warnaserror.globalconfig",
        "buildTransitive/config/analysislevelmicrosoftcodeanalysisdesign_3_3_3_none.globalconfig",
        "buildTransitive/config/analysislevelmicrosoftcodeanalysisdesign_3_3_3_none_warnaserror.globalconfig",
        "buildTransitive/config/analysislevelmicrosoftcodeanalysisdesign_3_3_3_recommended.globalconfig",
        "buildTransitive/config/analysislevelmicrosoftcodeanalysisdesign_3_3_3_recommended_warnaserror.globalconfig",
        "buildTransitive/config/analysislevelmicrosoftcodeanalysisdesign_3_3_all.globalconfig",
        "buildTransitive/config/analysislevelmicrosoftcodeanalysisdesign_3_3_all_warnaserror.globalconfig",
        "buildTransitive/config/analysislevelmicrosoftcodeanalysisdesign_3_3_default.globalconfig",
        "buildTransitive/config/analysislevelmicrosoftcodeanalysisdesign_3_3_default_warnaserror.globalconfig",
        "buildTransitive/config/analysislevelmicrosoftcodeanalysisdesign_3_3_minimum.globalconfig",
        "buildTransitive/config/analysislevelmicrosoftcodeanalysisdesign_3_3_minimum_warnaserror.globalconfig",
        "buildTransitive/config/analysislevelmicrosoftcodeanalysisdesign_3_3_none.globalconfig",
        "buildTransitive/config/analysislevelmicrosoftcodeanalysisdesign_3_3_none_warnaserror.globalconfig",
        "buildTransitive/config/analysislevelmicrosoftcodeanalysisdesign_3_3_recommended.globalconfig",
        "buildTransitive/config/analysislevelmicrosoftcodeanalysisdesign_3_3_recommended_warnaserror.globalconfig",
        "buildTransitive/config/analysislevelmicrosoftcodeanalysisdesign_3_all.globalconfig",
        "buildTransitive/config/analysislevelmicrosoftcodeanalysisdesign_3_all_warnaserror.globalconfig",
        "buildTransitive/config/analysislevelmicrosoftcodeanalysisdesign_3_default.globalconfig",
        "buildTransitive/config/analysislevelmicrosoftcodeanalysisdesign_3_default_warnaserror.globalconfig",
        "buildTransitive/config/analysislevelmicrosoftcodeanalysisdesign_3_minimum.globalconfig",
        "buildTransitive/config/analysislevelmicrosoftcodeanalysisdesign_3_minimum_warnaserror.globalconfig",
        "buildTransitive/config/analysislevelmicrosoftcodeanalysisdesign_3_none.globalconfig",
        "buildTransitive/config/analysislevelmicrosoftcodeanalysisdesign_3_none_warnaserror.globalconfig",
        "buildTransitive/config/analysislevelmicrosoftcodeanalysisdesign_3_recommended.globalconfig",
        "buildTransitive/config/analysislevelmicrosoftcodeanalysisdesign_3_recommended_warnaserror.globalconfig",
        "buildTransitive/config/analysislevelmicrosoftcodeanalysisdesign_4_3_all.globalconfig",
        "buildTransitive/config/analysislevelmicrosoftcodeanalysisdesign_4_3_all_warnaserror.globalconfig",
        "buildTransitive/config/analysislevelmicrosoftcodeanalysisdesign_4_3_default.globalconfig",
        "buildTransitive/config/analysislevelmicrosoftcodeanalysisdesign_4_3_default_warnaserror.globalconfig",
        "buildTransitive/config/analysislevelmicrosoftcodeanalysisdesign_4_3_minimum.globalconfig",
        "buildTransitive/config/analysislevelmicrosoftcodeanalysisdesign_4_3_minimum_warnaserror.globalconfig",
        "buildTransitive/config/analysislevelmicrosoftcodeanalysisdesign_4_3_none.globalconfig",
        "buildTransitive/config/analysislevelmicrosoftcodeanalysisdesign_4_3_none_warnaserror.globalconfig",
        "buildTransitive/config/analysislevelmicrosoftcodeanalysisdesign_4_3_recommended.globalconfig",
        "buildTransitive/config/analysislevelmicrosoftcodeanalysisdesign_4_3_recommended_warnaserror.globalconfig",
        "buildTransitive/config/analysislevelmicrosoftcodeanalysisdocumentation_2_9_8_all.globalconfig",
        "buildTransitive/config/analysislevelmicrosoftcodeanalysisdocumentation_2_9_8_all_warnaserror.globalconfig",
        "buildTransitive/config/analysislevelmicrosoftcodeanalysisdocumentation_2_9_8_default.globalconfig",
        "buildTransitive/config/analysislevelmicrosoftcodeanalysisdocumentation_2_9_8_default_warnaserror.globalconfig",
        "buildTransitive/config/analysislevelmicrosoftcodeanalysisdocumentation_2_9_8_minimum.globalconfig",
        "buildTransitive/config/analysislevelmicrosoftcodeanalysisdocumentation_2_9_8_minimum_warnaserror.globalconfig",
        "buildTransitive/config/analysislevelmicrosoftcodeanalysisdocumentation_2_9_8_none.globalconfig",
        "buildTransitive/config/analysislevelmicrosoftcodeanalysisdocumentation_2_9_8_none_warnaserror.globalconfig",
        "buildTransitive/config/analysislevelmicrosoftcodeanalysisdocumentation_2_9_8_recommended.globalconfig",
        "buildTransitive/config/analysislevelmicrosoftcodeanalysisdocumentation_2_9_8_recommended_warnaserror.globalconfig",
        "buildTransitive/config/analysislevelmicrosoftcodeanalysisdocumentation_3_3_3_all.globalconfig",
        "buildTransitive/config/analysislevelmicrosoftcodeanalysisdocumentation_3_3_3_all_warnaserror.globalconfig",
        "buildTransitive/config/analysislevelmicrosoftcodeanalysisdocumentation_3_3_3_default.globalconfig",
        "buildTransitive/config/analysislevelmicrosoftcodeanalysisdocumentation_3_3_3_default_warnaserror.globalconfig",
        "buildTransitive/config/analysislevelmicrosoftcodeanalysisdocumentation_3_3_3_minimum.globalconfig",
        "buildTransitive/config/analysislevelmicrosoftcodeanalysisdocumentation_3_3_3_minimum_warnaserror.globalconfig",
        "buildTransitive/config/analysislevelmicrosoftcodeanalysisdocumentation_3_3_3_none.globalconfig",
        "buildTransitive/config/analysislevelmicrosoftcodeanalysisdocumentation_3_3_3_none_warnaserror.globalconfig",
        "buildTransitive/config/analysislevelmicrosoftcodeanalysisdocumentation_3_3_3_recommended.globalconfig",
        "buildTransitive/config/analysislevelmicrosoftcodeanalysisdocumentation_3_3_3_recommended_warnaserror.globalconfig",
        "buildTransitive/config/analysislevelmicrosoftcodeanalysisdocumentation_3_3_all.globalconfig",
        "buildTransitive/config/analysislevelmicrosoftcodeanalysisdocumentation_3_3_all_warnaserror.globalconfig",
        "buildTransitive/config/analysislevelmicrosoftcodeanalysisdocumentation_3_3_default.globalconfig",
        "buildTransitive/config/analysislevelmicrosoftcodeanalysisdocumentation_3_3_default_warnaserror.globalconfig",
        "buildTransitive/config/analysislevelmicrosoftcodeanalysisdocumentation_3_3_minimum.globalconfig",
        "buildTransitive/config/analysislevelmicrosoftcodeanalysisdocumentation_3_3_minimum_warnaserror.globalconfig",
        "buildTransitive/config/analysislevelmicrosoftcodeanalysisdocumentation_3_3_none.globalconfig",
        "buildTransitive/config/analysislevelmicrosoftcodeanalysisdocumentation_3_3_none_warnaserror.globalconfig",
        "buildTransitive/config/analysislevelmicrosoftcodeanalysisdocumentation_3_3_recommended.globalconfig",
        "buildTransitive/config/analysislevelmicrosoftcodeanalysisdocumentation_3_3_recommended_warnaserror.globalconfig",
        "buildTransitive/config/analysislevelmicrosoftcodeanalysisdocumentation_3_all.globalconfig",
        "buildTransitive/config/analysislevelmicrosoftcodeanalysisdocumentation_3_all_warnaserror.globalconfig",
        "buildTransitive/config/analysislevelmicrosoftcodeanalysisdocumentation_3_default.globalconfig",
        "buildTransitive/config/analysislevelmicrosoftcodeanalysisdocumentation_3_default_warnaserror.globalconfig",
        "buildTransitive/config/analysislevelmicrosoftcodeanalysisdocumentation_3_minimum.globalconfig",
        "buildTransitive/config/analysislevelmicrosoftcodeanalysisdocumentation_3_minimum_warnaserror.globalconfig",
        "buildTransitive/config/analysislevelmicrosoftcodeanalysisdocumentation_3_none.globalconfig",
        "buildTransitive/config/analysislevelmicrosoftcodeanalysisdocumentation_3_none_warnaserror.globalconfig",
        "buildTransitive/config/analysislevelmicrosoftcodeanalysisdocumentation_3_recommended.globalconfig",
        "buildTransitive/config/analysislevelmicrosoftcodeanalysisdocumentation_3_recommended_warnaserror.globalconfig",
        "buildTransitive/config/analysislevelmicrosoftcodeanalysisdocumentation_4_3_all.globalconfig",
        "buildTransitive/config/analysislevelmicrosoftcodeanalysisdocumentation_4_3_all_warnaserror.globalconfig",
        "buildTransitive/config/analysislevelmicrosoftcodeanalysisdocumentation_4_3_default.globalconfig",
        "buildTransitive/config/analysislevelmicrosoftcodeanalysisdocumentation_4_3_default_warnaserror.globalconfig",
        "buildTransitive/config/analysislevelmicrosoftcodeanalysisdocumentation_4_3_minimum.globalconfig",
        "buildTransitive/config/analysislevelmicrosoftcodeanalysisdocumentation_4_3_minimum_warnaserror.globalconfig",
        "buildTransitive/config/analysislevelmicrosoftcodeanalysisdocumentation_4_3_none.globalconfig",
        "buildTransitive/config/analysislevelmicrosoftcodeanalysisdocumentation_4_3_none_warnaserror.globalconfig",
        "buildTransitive/config/analysislevelmicrosoftcodeanalysisdocumentation_4_3_recommended.globalconfig",
        "buildTransitive/config/analysislevelmicrosoftcodeanalysisdocumentation_4_3_recommended_warnaserror.globalconfig",
        "buildTransitive/config/analysislevelmicrosoftcodeanalysislocalization_2_9_8_all.globalconfig",
        "buildTransitive/config/analysislevelmicrosoftcodeanalysislocalization_2_9_8_all_warnaserror.globalconfig",
        "buildTransitive/config/analysislevelmicrosoftcodeanalysislocalization_2_9_8_default.globalconfig",
        "buildTransitive/config/analysislevelmicrosoftcodeanalysislocalization_2_9_8_default_warnaserror.globalconfig",
        "buildTransitive/config/analysislevelmicrosoftcodeanalysislocalization_2_9_8_minimum.globalconfig",
        "buildTransitive/config/analysislevelmicrosoftcodeanalysislocalization_2_9_8_minimum_warnaserror.globalconfig",
        "buildTransitive/config/analysislevelmicrosoftcodeanalysislocalization_2_9_8_none.globalconfig",
        "buildTransitive/config/analysislevelmicrosoftcodeanalysislocalization_2_9_8_none_warnaserror.globalconfig",
        "buildTransitive/config/analysislevelmicrosoftcodeanalysislocalization_2_9_8_recommended.globalconfig",
        "buildTransitive/config/analysislevelmicrosoftcodeanalysislocalization_2_9_8_recommended_warnaserror.globalconfig",
        "buildTransitive/config/analysislevelmicrosoftcodeanalysislocalization_3_3_3_all.globalconfig",
        "buildTransitive/config/analysislevelmicrosoftcodeanalysislocalization_3_3_3_all_warnaserror.globalconfig",
        "buildTransitive/config/analysislevelmicrosoftcodeanalysislocalization_3_3_3_default.globalconfig",
        "buildTransitive/config/analysislevelmicrosoftcodeanalysislocalization_3_3_3_default_warnaserror.globalconfig",
        "buildTransitive/config/analysislevelmicrosoftcodeanalysislocalization_3_3_3_minimum.globalconfig",
        "buildTransitive/config/analysislevelmicrosoftcodeanalysislocalization_3_3_3_minimum_warnaserror.globalconfig",
        "buildTransitive/config/analysislevelmicrosoftcodeanalysislocalization_3_3_3_none.globalconfig",
        "buildTransitive/config/analysislevelmicrosoftcodeanalysislocalization_3_3_3_none_warnaserror.globalconfig",
        "buildTransitive/config/analysislevelmicrosoftcodeanalysislocalization_3_3_3_recommended.globalconfig",
        "buildTransitive/config/analysislevelmicrosoftcodeanalysislocalization_3_3_3_recommended_warnaserror.globalconfig",
        "buildTransitive/config/analysislevelmicrosoftcodeanalysislocalization_3_3_all.globalconfig",
        "buildTransitive/config/analysislevelmicrosoftcodeanalysislocalization_3_3_all_warnaserror.globalconfig",
        "buildTransitive/config/analysislevelmicrosoftcodeanalysislocalization_3_3_default.globalconfig",
        "buildTransitive/config/analysislevelmicrosoftcodeanalysislocalization_3_3_default_warnaserror.globalconfig",
        "buildTransitive/config/analysislevelmicrosoftcodeanalysislocalization_3_3_minimum.globalconfig",
        "buildTransitive/config/analysislevelmicrosoftcodeanalysislocalization_3_3_minimum_warnaserror.globalconfig",
        "buildTransitive/config/analysislevelmicrosoftcodeanalysislocalization_3_3_none.globalconfig",
        "buildTransitive/config/analysislevelmicrosoftcodeanalysislocalization_3_3_none_warnaserror.globalconfig",
        "buildTransitive/config/analysislevelmicrosoftcodeanalysislocalization_3_3_recommended.globalconfig",
        "buildTransitive/config/analysislevelmicrosoftcodeanalysislocalization_3_3_recommended_warnaserror.globalconfig",
        "buildTransitive/config/analysislevelmicrosoftcodeanalysislocalization_3_all.globalconfig",
        "buildTransitive/config/analysislevelmicrosoftcodeanalysislocalization_3_all_warnaserror.globalconfig",
        "buildTransitive/config/analysislevelmicrosoftcodeanalysislocalization_3_default.globalconfig",
        "buildTransitive/config/analysislevelmicrosoftcodeanalysislocalization_3_default_warnaserror.globalconfig",
        "buildTransitive/config/analysislevelmicrosoftcodeanalysislocalization_3_minimum.globalconfig",
        "buildTransitive/config/analysislevelmicrosoftcodeanalysislocalization_3_minimum_warnaserror.globalconfig",
        "buildTransitive/config/analysislevelmicrosoftcodeanalysislocalization_3_none.globalconfig",
        "buildTransitive/config/analysislevelmicrosoftcodeanalysislocalization_3_none_warnaserror.globalconfig",
        "buildTransitive/config/analysislevelmicrosoftcodeanalysislocalization_3_recommended.globalconfig",
        "buildTransitive/config/analysislevelmicrosoftcodeanalysislocalization_3_recommended_warnaserror.globalconfig",
        "buildTransitive/config/analysislevelmicrosoftcodeanalysislocalization_4_3_all.globalconfig",
        "buildTransitive/config/analysislevelmicrosoftcodeanalysislocalization_4_3_all_warnaserror.globalconfig",
        "buildTransitive/config/analysislevelmicrosoftcodeanalysislocalization_4_3_default.globalconfig",
        "buildTransitive/config/analysislevelmicrosoftcodeanalysislocalization_4_3_default_warnaserror.globalconfig",
        "buildTransitive/config/analysislevelmicrosoftcodeanalysislocalization_4_3_minimum.globalconfig",
        "buildTransitive/config/analysislevelmicrosoftcodeanalysislocalization_4_3_minimum_warnaserror.globalconfig",
        "buildTransitive/config/analysislevelmicrosoftcodeanalysislocalization_4_3_none.globalconfig",
        "buildTransitive/config/analysislevelmicrosoftcodeanalysislocalization_4_3_none_warnaserror.globalconfig",
        "buildTransitive/config/analysislevelmicrosoftcodeanalysislocalization_4_3_recommended.globalconfig",
        "buildTransitive/config/analysislevelmicrosoftcodeanalysislocalization_4_3_recommended_warnaserror.globalconfig",
        "buildTransitive/config/analysislevelmicrosoftcodeanalysisperformance_2_9_8_all.globalconfig",
        "buildTransitive/config/analysislevelmicrosoftcodeanalysisperformance_2_9_8_all_warnaserror.globalconfig",
        "buildTransitive/config/analysislevelmicrosoftcodeanalysisperformance_2_9_8_default.globalconfig",
        "buildTransitive/config/analysislevelmicrosoftcodeanalysisperformance_2_9_8_default_warnaserror.globalconfig",
        "buildTransitive/config/analysislevelmicrosoftcodeanalysisperformance_2_9_8_minimum.globalconfig",
        "buildTransitive/config/analysislevelmicrosoftcodeanalysisperformance_2_9_8_minimum_warnaserror.globalconfig",
        "buildTransitive/config/analysislevelmicrosoftcodeanalysisperformance_2_9_8_none.globalconfig",
        "buildTransitive/config/analysislevelmicrosoftcodeanalysisperformance_2_9_8_none_warnaserror.globalconfig",
        "buildTransitive/config/analysislevelmicrosoftcodeanalysisperformance_2_9_8_recommended.globalconfig",
        "buildTransitive/config/analysislevelmicrosoftcodeanalysisperformance_2_9_8_recommended_warnaserror.globalconfig",
        "buildTransitive/config/analysislevelmicrosoftcodeanalysisperformance_3_3_3_all.globalconfig",
        "buildTransitive/config/analysislevelmicrosoftcodeanalysisperformance_3_3_3_all_warnaserror.globalconfig",
        "buildTransitive/config/analysislevelmicrosoftcodeanalysisperformance_3_3_3_default.globalconfig",
        "buildTransitive/config/analysislevelmicrosoftcodeanalysisperformance_3_3_3_default_warnaserror.globalconfig",
        "buildTransitive/config/analysislevelmicrosoftcodeanalysisperformance_3_3_3_minimum.globalconfig",
        "buildTransitive/config/analysislevelmicrosoftcodeanalysisperformance_3_3_3_minimum_warnaserror.globalconfig",
        "buildTransitive/config/analysislevelmicrosoftcodeanalysisperformance_3_3_3_none.globalconfig",
        "buildTransitive/config/analysislevelmicrosoftcodeanalysisperformance_3_3_3_none_warnaserror.globalconfig",
        "buildTransitive/config/analysislevelmicrosoftcodeanalysisperformance_3_3_3_recommended.globalconfig",
        "buildTransitive/config/analysislevelmicrosoftcodeanalysisperformance_3_3_3_recommended_warnaserror.globalconfig",
        "buildTransitive/config/analysislevelmicrosoftcodeanalysisperformance_3_3_all.globalconfig",
        "buildTransitive/config/analysislevelmicrosoftcodeanalysisperformance_3_3_all_warnaserror.globalconfig",
        "buildTransitive/config/analysislevelmicrosoftcodeanalysisperformance_3_3_default.globalconfig",
        "buildTransitive/config/analysislevelmicrosoftcodeanalysisperformance_3_3_default_warnaserror.globalconfig",
        "buildTransitive/config/analysislevelmicrosoftcodeanalysisperformance_3_3_minimum.globalconfig",
        "buildTransitive/config/analysislevelmicrosoftcodeanalysisperformance_3_3_minimum_warnaserror.globalconfig",
        "buildTransitive/config/analysislevelmicrosoftcodeanalysisperformance_3_3_none.globalconfig",
        "buildTransitive/config/analysislevelmicrosoftcodeanalysisperformance_3_3_none_warnaserror.globalconfig",
        "buildTransitive/config/analysislevelmicrosoftcodeanalysisperformance_3_3_recommended.globalconfig",
        "buildTransitive/config/analysislevelmicrosoftcodeanalysisperformance_3_3_recommended_warnaserror.globalconfig",
        "buildTransitive/config/analysislevelmicrosoftcodeanalysisperformance_3_all.globalconfig",
        "buildTransitive/config/analysislevelmicrosoftcodeanalysisperformance_3_all_warnaserror.globalconfig",
        "buildTransitive/config/analysislevelmicrosoftcodeanalysisperformance_3_default.globalconfig",
        "buildTransitive/config/analysislevelmicrosoftcodeanalysisperformance_3_default_warnaserror.globalconfig",
        "buildTransitive/config/analysislevelmicrosoftcodeanalysisperformance_3_minimum.globalconfig",
        "buildTransitive/config/analysislevelmicrosoftcodeanalysisperformance_3_minimum_warnaserror.globalconfig",
        "buildTransitive/config/analysislevelmicrosoftcodeanalysisperformance_3_none.globalconfig",
        "buildTransitive/config/analysislevelmicrosoftcodeanalysisperformance_3_none_warnaserror.globalconfig",
        "buildTransitive/config/analysislevelmicrosoftcodeanalysisperformance_3_recommended.globalconfig",
        "buildTransitive/config/analysislevelmicrosoftcodeanalysisperformance_3_recommended_warnaserror.globalconfig",
        "buildTransitive/config/analysislevelmicrosoftcodeanalysisperformance_4_3_all.globalconfig",
        "buildTransitive/config/analysislevelmicrosoftcodeanalysisperformance_4_3_all_warnaserror.globalconfig",
        "buildTransitive/config/analysislevelmicrosoftcodeanalysisperformance_4_3_default.globalconfig",
        "buildTransitive/config/analysislevelmicrosoftcodeanalysisperformance_4_3_default_warnaserror.globalconfig",
        "buildTransitive/config/analysislevelmicrosoftcodeanalysisperformance_4_3_minimum.globalconfig",
        "buildTransitive/config/analysislevelmicrosoftcodeanalysisperformance_4_3_minimum_warnaserror.globalconfig",
        "buildTransitive/config/analysislevelmicrosoftcodeanalysisperformance_4_3_none.globalconfig",
        "buildTransitive/config/analysislevelmicrosoftcodeanalysisperformance_4_3_none_warnaserror.globalconfig",
        "buildTransitive/config/analysislevelmicrosoftcodeanalysisperformance_4_3_recommended.globalconfig",
        "buildTransitive/config/analysislevelmicrosoftcodeanalysisperformance_4_3_recommended_warnaserror.globalconfig",
        "buildTransitive/config/analysislevelmicrosoftcodeanalysisreleasetracking_2_9_8_all.globalconfig",
        "buildTransitive/config/analysislevelmicrosoftcodeanalysisreleasetracking_2_9_8_all_warnaserror.globalconfig",
        "buildTransitive/config/analysislevelmicrosoftcodeanalysisreleasetracking_2_9_8_default.globalconfig",
        "buildTransitive/config/analysislevelmicrosoftcodeanalysisreleasetracking_2_9_8_default_warnaserror.globalconfig",
        "buildTransitive/config/analysislevelmicrosoftcodeanalysisreleasetracking_2_9_8_minimum.globalconfig",
        "buildTransitive/config/analysislevelmicrosoftcodeanalysisreleasetracking_2_9_8_minimum_warnaserror.globalconfig",
        "buildTransitive/config/analysislevelmicrosoftcodeanalysisreleasetracking_2_9_8_none.globalconfig",
        "buildTransitive/config/analysislevelmicrosoftcodeanalysisreleasetracking_2_9_8_none_warnaserror.globalconfig",
        "buildTransitive/config/analysislevelmicrosoftcodeanalysisreleasetracking_2_9_8_recommended.globalconfig",
        "buildTransitive/config/analysislevelmicrosoftcodeanalysisreleasetracking_2_9_8_recommended_warnaserror.globalconfig",
        "buildTransitive/config/analysislevelmicrosoftcodeanalysisreleasetracking_3_3_3_all.globalconfig",
        "buildTransitive/config/analysislevelmicrosoftcodeanalysisreleasetracking_3_3_3_all_warnaserror.globalconfig",
        "buildTransitive/config/analysislevelmicrosoftcodeanalysisreleasetracking_3_3_3_default.globalconfig",
        "buildTransitive/config/analysislevelmicrosoftcodeanalysisreleasetracking_3_3_3_default_warnaserror.globalconfig",
        "buildTransitive/config/analysislevelmicrosoftcodeanalysisreleasetracking_3_3_3_minimum.globalconfig",
        "buildTransitive/config/analysislevelmicrosoftcodeanalysisreleasetracking_3_3_3_minimum_warnaserror.globalconfig",
        "buildTransitive/config/analysislevelmicrosoftcodeanalysisreleasetracking_3_3_3_none.globalconfig",
        "buildTransitive/config/analysislevelmicrosoftcodeanalysisreleasetracking_3_3_3_none_warnaserror.globalconfig",
        "buildTransitive/config/analysislevelmicrosoftcodeanalysisreleasetracking_3_3_3_recommended.globalconfig",
        "buildTransitive/config/analysislevelmicrosoftcodeanalysisreleasetracking_3_3_3_recommended_warnaserror.globalconfig",
        "buildTransitive/config/analysislevelmicrosoftcodeanalysisreleasetracking_3_3_all.globalconfig",
        "buildTransitive/config/analysislevelmicrosoftcodeanalysisreleasetracking_3_3_all_warnaserror.globalconfig",
        "buildTransitive/config/analysislevelmicrosoftcodeanalysisreleasetracking_3_3_default.globalconfig",
        "buildTransitive/config/analysislevelmicrosoftcodeanalysisreleasetracking_3_3_default_warnaserror.globalconfig",
        "buildTransitive/config/analysislevelmicrosoftcodeanalysisreleasetracking_3_3_minimum.globalconfig",
        "buildTransitive/config/analysislevelmicrosoftcodeanalysisreleasetracking_3_3_minimum_warnaserror.globalconfig",
        "buildTransitive/config/analysislevelmicrosoftcodeanalysisreleasetracking_3_3_none.globalconfig",
        "buildTransitive/config/analysislevelmicrosoftcodeanalysisreleasetracking_3_3_none_warnaserror.globalconfig",
        "buildTransitive/config/analysislevelmicrosoftcodeanalysisreleasetracking_3_3_recommended.globalconfig",
        "buildTransitive/config/analysislevelmicrosoftcodeanalysisreleasetracking_3_3_recommended_warnaserror.globalconfig",
        "buildTransitive/config/analysislevelmicrosoftcodeanalysisreleasetracking_3_all.globalconfig",
        "buildTransitive/config/analysislevelmicrosoftcodeanalysisreleasetracking_3_all_warnaserror.globalconfig",
        "buildTransitive/config/analysislevelmicrosoftcodeanalysisreleasetracking_3_default.globalconfig",
        "buildTransitive/config/analysislevelmicrosoftcodeanalysisreleasetracking_3_default_warnaserror.globalconfig",
        "buildTransitive/config/analysislevelmicrosoftcodeanalysisreleasetracking_3_minimum.globalconfig",
        "buildTransitive/config/analysislevelmicrosoftcodeanalysisreleasetracking_3_minimum_warnaserror.globalconfig",
        "buildTransitive/config/analysislevelmicrosoftcodeanalysisreleasetracking_3_none.globalconfig",
        "buildTransitive/config/analysislevelmicrosoftcodeanalysisreleasetracking_3_none_warnaserror.globalconfig",
        "buildTransitive/config/analysislevelmicrosoftcodeanalysisreleasetracking_3_recommended.globalconfig",
        "buildTransitive/config/analysislevelmicrosoftcodeanalysisreleasetracking_3_recommended_warnaserror.globalconfig",
        "buildTransitive/config/analysislevelmicrosoftcodeanalysisreleasetracking_4_3_all.globalconfig",
        "buildTransitive/config/analysislevelmicrosoftcodeanalysisreleasetracking_4_3_all_warnaserror.globalconfig",
        "buildTransitive/config/analysislevelmicrosoftcodeanalysisreleasetracking_4_3_default.globalconfig",
        "buildTransitive/config/analysislevelmicrosoftcodeanalysisreleasetracking_4_3_default_warnaserror.globalconfig",
        "buildTransitive/config/analysislevelmicrosoftcodeanalysisreleasetracking_4_3_minimum.globalconfig",
        "buildTransitive/config/analysislevelmicrosoftcodeanalysisreleasetracking_4_3_minimum_warnaserror.globalconfig",
        "buildTransitive/config/analysislevelmicrosoftcodeanalysisreleasetracking_4_3_none.globalconfig",
        "buildTransitive/config/analysislevelmicrosoftcodeanalysisreleasetracking_4_3_none_warnaserror.globalconfig",
        "buildTransitive/config/analysislevelmicrosoftcodeanalysisreleasetracking_4_3_recommended.globalconfig",
        "buildTransitive/config/analysislevelmicrosoftcodeanalysisreleasetracking_4_3_recommended_warnaserror.globalconfig",
        "documentation/Analyzer Configuration.md",
        "documentation/Microsoft.CodeAnalysis.Analyzers.md",
        "documentation/Microsoft.CodeAnalysis.Analyzers.sarif",
        "editorconfig/AllRulesDefault/.editorconfig",
        "editorconfig/AllRulesDisabled/.editorconfig",
        "editorconfig/AllRulesEnabled/.editorconfig",
        "editorconfig/CorrectnessRulesDefault/.editorconfig",
        "editorconfig/CorrectnessRulesEnabled/.editorconfig",
        "editorconfig/DataflowRulesDefault/.editorconfig",
        "editorconfig/DataflowRulesEnabled/.editorconfig",
        "editorconfig/LibraryRulesDefault/.editorconfig",
        "editorconfig/LibraryRulesEnabled/.editorconfig",
        "editorconfig/MicrosoftCodeAnalysisCompatibilityRulesDefault/.editorconfig",
        "editorconfig/MicrosoftCodeAnalysisCompatibilityRulesEnabled/.editorconfig",
        "editorconfig/MicrosoftCodeAnalysisCorrectnessRulesDefault/.editorconfig",
        "editorconfig/MicrosoftCodeAnalysisCorrectnessRulesEnabled/.editorconfig",
        "editorconfig/MicrosoftCodeAnalysisDesignRulesDefault/.editorconfig",
        "editorconfig/MicrosoftCodeAnalysisDesignRulesEnabled/.editorconfig",
        "editorconfig/MicrosoftCodeAnalysisDocumentationRulesDefault/.editorconfig",
        "editorconfig/MicrosoftCodeAnalysisDocumentationRulesEnabled/.editorconfig",
        "editorconfig/MicrosoftCodeAnalysisLocalizationRulesDefault/.editorconfig",
        "editorconfig/MicrosoftCodeAnalysisLocalizationRulesEnabled/.editorconfig",
        "editorconfig/MicrosoftCodeAnalysisPerformanceRulesDefault/.editorconfig",
        "editorconfig/MicrosoftCodeAnalysisPerformanceRulesEnabled/.editorconfig",
        "editorconfig/MicrosoftCodeAnalysisReleaseTrackingRulesDefault/.editorconfig",
        "editorconfig/MicrosoftCodeAnalysisReleaseTrackingRulesEnabled/.editorconfig",
        "editorconfig/PortedFromFxCopRulesDefault/.editorconfig",
        "editorconfig/PortedFromFxCopRulesEnabled/.editorconfig",
        "microsoft.codeanalysis.analyzers.3.3.4.nupkg.sha512",
        "microsoft.codeanalysis.analyzers.nuspec",
        "rulesets/AllRulesDefault.ruleset",
        "rulesets/AllRulesDisabled.ruleset",
        "rulesets/AllRulesEnabled.ruleset",
        "rulesets/CorrectnessRulesDefault.ruleset",
        "rulesets/CorrectnessRulesEnabled.ruleset",
        "rulesets/DataflowRulesDefault.ruleset",
        "rulesets/DataflowRulesEnabled.ruleset",
        "rulesets/LibraryRulesDefault.ruleset",
        "rulesets/LibraryRulesEnabled.ruleset",
        "rulesets/MicrosoftCodeAnalysisCompatibilityRulesDefault.ruleset",
        "rulesets/MicrosoftCodeAnalysisCompatibilityRulesEnabled.ruleset",
        "rulesets/MicrosoftCodeAnalysisCorrectnessRulesDefault.ruleset",
        "rulesets/MicrosoftCodeAnalysisCorrectnessRulesEnabled.ruleset",
        "rulesets/MicrosoftCodeAnalysisDesignRulesDefault.ruleset",
        "rulesets/MicrosoftCodeAnalysisDesignRulesEnabled.ruleset",
        "rulesets/MicrosoftCodeAnalysisDocumentationRulesDefault.ruleset",
        "rulesets/MicrosoftCodeAnalysisDocumentationRulesEnabled.ruleset",
        "rulesets/MicrosoftCodeAnalysisLocalizationRulesDefault.ruleset",
        "rulesets/MicrosoftCodeAnalysisLocalizationRulesEnabled.ruleset",
        "rulesets/MicrosoftCodeAnalysisPerformanceRulesDefault.ruleset",
        "rulesets/MicrosoftCodeAnalysisPerformanceRulesEnabled.ruleset",
        "rulesets/MicrosoftCodeAnalysisReleaseTrackingRulesDefault.ruleset",
        "rulesets/MicrosoftCodeAnalysisReleaseTrackingRulesEnabled.ruleset",
        "rulesets/PortedFromFxCopRulesDefault.ruleset",
        "rulesets/PortedFromFxCopRulesEnabled.ruleset",
        "tools/install.ps1",
        "tools/uninstall.ps1"
      ]
    },
    "Microsoft.CodeAnalysis.Common/4.8.0": {
      "sha512": "/jR+e/9aT+BApoQJABlVCKnnggGQbvGh7BKq2/wI1LamxC+LbzhcLj4Vj7gXCofl1n4E521YfF9w0WcASGg/KA==",
      "type": "package",
      "path": "microsoft.codeanalysis.common/4.8.0",
      "files": [
        ".nupkg.metadata",
        ".signature.p7s",
        "Icon.png",
        "ThirdPartyNotices.rtf",
        "lib/net6.0/Microsoft.CodeAnalysis.dll",
        "lib/net6.0/Microsoft.CodeAnalysis.pdb",
        "lib/net6.0/Microsoft.CodeAnalysis.xml",
        "lib/net6.0/cs/Microsoft.CodeAnalysis.resources.dll",
        "lib/net6.0/de/Microsoft.CodeAnalysis.resources.dll",
        "lib/net6.0/es/Microsoft.CodeAnalysis.resources.dll",
        "lib/net6.0/fr/Microsoft.CodeAnalysis.resources.dll",
        "lib/net6.0/it/Microsoft.CodeAnalysis.resources.dll",
        "lib/net6.0/ja/Microsoft.CodeAnalysis.resources.dll",
        "lib/net6.0/ko/Microsoft.CodeAnalysis.resources.dll",
        "lib/net6.0/pl/Microsoft.CodeAnalysis.resources.dll",
        "lib/net6.0/pt-BR/Microsoft.CodeAnalysis.resources.dll",
        "lib/net6.0/ru/Microsoft.CodeAnalysis.resources.dll",
        "lib/net6.0/tr/Microsoft.CodeAnalysis.resources.dll",
        "lib/net6.0/zh-Hans/Microsoft.CodeAnalysis.resources.dll",
        "lib/net6.0/zh-Hant/Microsoft.CodeAnalysis.resources.dll",
        "lib/net7.0/Microsoft.CodeAnalysis.dll",
        "lib/net7.0/Microsoft.CodeAnalysis.pdb",
        "lib/net7.0/Microsoft.CodeAnalysis.xml",
        "lib/net7.0/cs/Microsoft.CodeAnalysis.resources.dll",
        "lib/net7.0/de/Microsoft.CodeAnalysis.resources.dll",
        "lib/net7.0/es/Microsoft.CodeAnalysis.resources.dll",
        "lib/net7.0/fr/Microsoft.CodeAnalysis.resources.dll",
        "lib/net7.0/it/Microsoft.CodeAnalysis.resources.dll",
        "lib/net7.0/ja/Microsoft.CodeAnalysis.resources.dll",
        "lib/net7.0/ko/Microsoft.CodeAnalysis.resources.dll",
        "lib/net7.0/pl/Microsoft.CodeAnalysis.resources.dll",
        "lib/net7.0/pt-BR/Microsoft.CodeAnalysis.resources.dll",
        "lib/net7.0/ru/Microsoft.CodeAnalysis.resources.dll",
        "lib/net7.0/tr/Microsoft.CodeAnalysis.resources.dll",
        "lib/net7.0/zh-Hans/Microsoft.CodeAnalysis.resources.dll",
        "lib/net7.0/zh-Hant/Microsoft.CodeAnalysis.resources.dll",
        "lib/netstandard2.0/Microsoft.CodeAnalysis.dll",
        "lib/netstandard2.0/Microsoft.CodeAnalysis.pdb",
        "lib/netstandard2.0/Microsoft.CodeAnalysis.xml",
        "lib/netstandard2.0/cs/Microsoft.CodeAnalysis.resources.dll",
        "lib/netstandard2.0/de/Microsoft.CodeAnalysis.resources.dll",
        "lib/netstandard2.0/es/Microsoft.CodeAnalysis.resources.dll",
        "lib/netstandard2.0/fr/Microsoft.CodeAnalysis.resources.dll",
        "lib/netstandard2.0/it/Microsoft.CodeAnalysis.resources.dll",
        "lib/netstandard2.0/ja/Microsoft.CodeAnalysis.resources.dll",
        "lib/netstandard2.0/ko/Microsoft.CodeAnalysis.resources.dll",
        "lib/netstandard2.0/pl/Microsoft.CodeAnalysis.resources.dll",
        "lib/netstandard2.0/pt-BR/Microsoft.CodeAnalysis.resources.dll",
        "lib/netstandard2.0/ru/Microsoft.CodeAnalysis.resources.dll",
        "lib/netstandard2.0/tr/Microsoft.CodeAnalysis.resources.dll",
        "lib/netstandard2.0/zh-Hans/Microsoft.CodeAnalysis.resources.dll",
        "lib/netstandard2.0/zh-Hant/Microsoft.CodeAnalysis.resources.dll",
        "microsoft.codeanalysis.common.4.8.0.nupkg.sha512",
        "microsoft.codeanalysis.common.nuspec"
      ]
    },
    "Microsoft.CodeAnalysis.CSharp/4.8.0": {
      "sha512": "+3+qfdb/aaGD8PZRCrsdobbzGs1m9u119SkkJt8e/mk3xLJz/udLtS2T6nY27OTXxBBw10HzAbC8Z9w08VyP/g==",
      "type": "package",
      "path": "microsoft.codeanalysis.csharp/4.8.0",
      "files": [
        ".nupkg.metadata",
        ".signature.p7s",
        "Icon.png",
        "ThirdPartyNotices.rtf",
        "lib/net6.0/Microsoft.CodeAnalysis.CSharp.dll",
        "lib/net6.0/Microsoft.CodeAnalysis.CSharp.pdb",
        "lib/net6.0/Microsoft.CodeAnalysis.CSharp.xml",
        "lib/net6.0/cs/Microsoft.CodeAnalysis.CSharp.resources.dll",
        "lib/net6.0/de/Microsoft.CodeAnalysis.CSharp.resources.dll",
        "lib/net6.0/es/Microsoft.CodeAnalysis.CSharp.resources.dll",
        "lib/net6.0/fr/Microsoft.CodeAnalysis.CSharp.resources.dll",
        "lib/net6.0/it/Microsoft.CodeAnalysis.CSharp.resources.dll",
        "lib/net6.0/ja/Microsoft.CodeAnalysis.CSharp.resources.dll",
        "lib/net6.0/ko/Microsoft.CodeAnalysis.CSharp.resources.dll",
        "lib/net6.0/pl/Microsoft.CodeAnalysis.CSharp.resources.dll",
        "lib/net6.0/pt-BR/Microsoft.CodeAnalysis.CSharp.resources.dll",
        "lib/net6.0/ru/Microsoft.CodeAnalysis.CSharp.resources.dll",
        "lib/net6.0/tr/Microsoft.CodeAnalysis.CSharp.resources.dll",
        "lib/net6.0/zh-Hans/Microsoft.CodeAnalysis.CSharp.resources.dll",
        "lib/net6.0/zh-Hant/Microsoft.CodeAnalysis.CSharp.resources.dll",
        "lib/net7.0/Microsoft.CodeAnalysis.CSharp.dll",
        "lib/net7.0/Microsoft.CodeAnalysis.CSharp.pdb",
        "lib/net7.0/Microsoft.CodeAnalysis.CSharp.xml",
        "lib/net7.0/cs/Microsoft.CodeAnalysis.CSharp.resources.dll",
        "lib/net7.0/de/Microsoft.CodeAnalysis.CSharp.resources.dll",
        "lib/net7.0/es/Microsoft.CodeAnalysis.CSharp.resources.dll",
        "lib/net7.0/fr/Microsoft.CodeAnalysis.CSharp.resources.dll",
        "lib/net7.0/it/Microsoft.CodeAnalysis.CSharp.resources.dll",
        "lib/net7.0/ja/Microsoft.CodeAnalysis.CSharp.resources.dll",
        "lib/net7.0/ko/Microsoft.CodeAnalysis.CSharp.resources.dll",
        "lib/net7.0/pl/Microsoft.CodeAnalysis.CSharp.resources.dll",
        "lib/net7.0/pt-BR/Microsoft.CodeAnalysis.CSharp.resources.dll",
        "lib/net7.0/ru/Microsoft.CodeAnalysis.CSharp.resources.dll",
        "lib/net7.0/tr/Microsoft.CodeAnalysis.CSharp.resources.dll",
        "lib/net7.0/zh-Hans/Microsoft.CodeAnalysis.CSharp.resources.dll",
        "lib/net7.0/zh-Hant/Microsoft.CodeAnalysis.CSharp.resources.dll",
        "lib/netstandard2.0/Microsoft.CodeAnalysis.CSharp.dll",
        "lib/netstandard2.0/Microsoft.CodeAnalysis.CSharp.pdb",
        "lib/netstandard2.0/Microsoft.CodeAnalysis.CSharp.xml",
        "lib/netstandard2.0/cs/Microsoft.CodeAnalysis.CSharp.resources.dll",
        "lib/netstandard2.0/de/Microsoft.CodeAnalysis.CSharp.resources.dll",
        "lib/netstandard2.0/es/Microsoft.CodeAnalysis.CSharp.resources.dll",
        "lib/netstandard2.0/fr/Microsoft.CodeAnalysis.CSharp.resources.dll",
        "lib/netstandard2.0/it/Microsoft.CodeAnalysis.CSharp.resources.dll",
        "lib/netstandard2.0/ja/Microsoft.CodeAnalysis.CSharp.resources.dll",
        "lib/netstandard2.0/ko/Microsoft.CodeAnalysis.CSharp.resources.dll",
        "lib/netstandard2.0/pl/Microsoft.CodeAnalysis.CSharp.resources.dll",
        "lib/netstandard2.0/pt-BR/Microsoft.CodeAnalysis.CSharp.resources.dll",
        "lib/netstandard2.0/ru/Microsoft.CodeAnalysis.CSharp.resources.dll",
        "lib/netstandard2.0/tr/Microsoft.CodeAnalysis.CSharp.resources.dll",
        "lib/netstandard2.0/zh-Hans/Microsoft.CodeAnalysis.CSharp.resources.dll",
        "lib/netstandard2.0/zh-Hant/Microsoft.CodeAnalysis.CSharp.resources.dll",
        "microsoft.codeanalysis.csharp.4.8.0.nupkg.sha512",
        "microsoft.codeanalysis.csharp.nuspec"
      ]
    },
    "Microsoft.CodeAnalysis.CSharp.Workspaces/4.8.0": {
      "sha512": "3amm4tq4Lo8/BGvg9p3BJh3S9nKq2wqCXfS7138i69TUpo/bD+XvD0hNurpEBtcNZhi1FyutiomKJqVF39ugYA==",
      "type": "package",
      "path": "microsoft.codeanalysis.csharp.workspaces/4.8.0",
      "files": [
        ".nupkg.metadata",
        ".signature.p7s",
        "Icon.png",
        "ThirdPartyNotices.rtf",
        "lib/net6.0/Microsoft.CodeAnalysis.CSharp.Workspaces.dll",
        "lib/net6.0/Microsoft.CodeAnalysis.CSharp.Workspaces.pdb",
        "lib/net6.0/Microsoft.CodeAnalysis.CSharp.Workspaces.xml",
        "lib/net6.0/cs/Microsoft.CodeAnalysis.CSharp.Workspaces.resources.dll",
        "lib/net6.0/de/Microsoft.CodeAnalysis.CSharp.Workspaces.resources.dll",
        "lib/net6.0/es/Microsoft.CodeAnalysis.CSharp.Workspaces.resources.dll",
        "lib/net6.0/fr/Microsoft.CodeAnalysis.CSharp.Workspaces.resources.dll",
        "lib/net6.0/it/Microsoft.CodeAnalysis.CSharp.Workspaces.resources.dll",
        "lib/net6.0/ja/Microsoft.CodeAnalysis.CSharp.Workspaces.resources.dll",
        "lib/net6.0/ko/Microsoft.CodeAnalysis.CSharp.Workspaces.resources.dll",
        "lib/net6.0/pl/Microsoft.CodeAnalysis.CSharp.Workspaces.resources.dll",
        "lib/net6.0/pt-BR/Microsoft.CodeAnalysis.CSharp.Workspaces.resources.dll",
        "lib/net6.0/ru/Microsoft.CodeAnalysis.CSharp.Workspaces.resources.dll",
        "lib/net6.0/tr/Microsoft.CodeAnalysis.CSharp.Workspaces.resources.dll",
        "lib/net6.0/zh-Hans/Microsoft.CodeAnalysis.CSharp.Workspaces.resources.dll",
        "lib/net6.0/zh-Hant/Microsoft.CodeAnalysis.CSharp.Workspaces.resources.dll",
        "lib/net7.0/Microsoft.CodeAnalysis.CSharp.Workspaces.dll",
        "lib/net7.0/Microsoft.CodeAnalysis.CSharp.Workspaces.pdb",
        "lib/net7.0/Microsoft.CodeAnalysis.CSharp.Workspaces.xml",
        "lib/net7.0/cs/Microsoft.CodeAnalysis.CSharp.Workspaces.resources.dll",
        "lib/net7.0/de/Microsoft.CodeAnalysis.CSharp.Workspaces.resources.dll",
        "lib/net7.0/es/Microsoft.CodeAnalysis.CSharp.Workspaces.resources.dll",
        "lib/net7.0/fr/Microsoft.CodeAnalysis.CSharp.Workspaces.resources.dll",
        "lib/net7.0/it/Microsoft.CodeAnalysis.CSharp.Workspaces.resources.dll",
        "lib/net7.0/ja/Microsoft.CodeAnalysis.CSharp.Workspaces.resources.dll",
        "lib/net7.0/ko/Microsoft.CodeAnalysis.CSharp.Workspaces.resources.dll",
        "lib/net7.0/pl/Microsoft.CodeAnalysis.CSharp.Workspaces.resources.dll",
        "lib/net7.0/pt-BR/Microsoft.CodeAnalysis.CSharp.Workspaces.resources.dll",
        "lib/net7.0/ru/Microsoft.CodeAnalysis.CSharp.Workspaces.resources.dll",
        "lib/net7.0/tr/Microsoft.CodeAnalysis.CSharp.Workspaces.resources.dll",
        "lib/net7.0/zh-Hans/Microsoft.CodeAnalysis.CSharp.Workspaces.resources.dll",
        "lib/net7.0/zh-Hant/Microsoft.CodeAnalysis.CSharp.Workspaces.resources.dll",
        "lib/netstandard2.0/Microsoft.CodeAnalysis.CSharp.Workspaces.dll",
        "lib/netstandard2.0/Microsoft.CodeAnalysis.CSharp.Workspaces.pdb",
        "lib/netstandard2.0/Microsoft.CodeAnalysis.CSharp.Workspaces.xml",
        "lib/netstandard2.0/cs/Microsoft.CodeAnalysis.CSharp.Workspaces.resources.dll",
        "lib/netstandard2.0/de/Microsoft.CodeAnalysis.CSharp.Workspaces.resources.dll",
        "lib/netstandard2.0/es/Microsoft.CodeAnalysis.CSharp.Workspaces.resources.dll",
        "lib/netstandard2.0/fr/Microsoft.CodeAnalysis.CSharp.Workspaces.resources.dll",
        "lib/netstandard2.0/it/Microsoft.CodeAnalysis.CSharp.Workspaces.resources.dll",
        "lib/netstandard2.0/ja/Microsoft.CodeAnalysis.CSharp.Workspaces.resources.dll",
        "lib/netstandard2.0/ko/Microsoft.CodeAnalysis.CSharp.Workspaces.resources.dll",
        "lib/netstandard2.0/pl/Microsoft.CodeAnalysis.CSharp.Workspaces.resources.dll",
        "lib/netstandard2.0/pt-BR/Microsoft.CodeAnalysis.CSharp.Workspaces.resources.dll",
        "lib/netstandard2.0/ru/Microsoft.CodeAnalysis.CSharp.Workspaces.resources.dll",
        "lib/netstandard2.0/tr/Microsoft.CodeAnalysis.CSharp.Workspaces.resources.dll",
        "lib/netstandard2.0/zh-Hans/Microsoft.CodeAnalysis.CSharp.Workspaces.resources.dll",
        "lib/netstandard2.0/zh-Hant/Microsoft.CodeAnalysis.CSharp.Workspaces.resources.dll",
        "microsoft.codeanalysis.csharp.workspaces.4.8.0.nupkg.sha512",
        "microsoft.codeanalysis.csharp.workspaces.nuspec"
      ]
    },
    "Microsoft.CodeAnalysis.Workspaces.Common/4.8.0": {
      "sha512": "LXyV+MJKsKRu3FGJA3OmSk40OUIa/dQCFLOnm5X8MNcujx7hzGu8o+zjXlb/cy5xUdZK2UKYb9YaQ2E8m9QehQ==",
      "type": "package",
      "path": "microsoft.codeanalysis.workspaces.common/4.8.0",
      "files": [
        ".nupkg.metadata",
        ".signature.p7s",
        "Icon.png",
        "ThirdPartyNotices.rtf",
        "lib/net6.0/Microsoft.CodeAnalysis.Workspaces.dll",
        "lib/net6.0/Microsoft.CodeAnalysis.Workspaces.pdb",
        "lib/net6.0/Microsoft.CodeAnalysis.Workspaces.xml",
        "lib/net6.0/cs/Microsoft.CodeAnalysis.Workspaces.resources.dll",
        "lib/net6.0/de/Microsoft.CodeAnalysis.Workspaces.resources.dll",
        "lib/net6.0/es/Microsoft.CodeAnalysis.Workspaces.resources.dll",
        "lib/net6.0/fr/Microsoft.CodeAnalysis.Workspaces.resources.dll",
        "lib/net6.0/it/Microsoft.CodeAnalysis.Workspaces.resources.dll",
        "lib/net6.0/ja/Microsoft.CodeAnalysis.Workspaces.resources.dll",
        "lib/net6.0/ko/Microsoft.CodeAnalysis.Workspaces.resources.dll",
        "lib/net6.0/pl/Microsoft.CodeAnalysis.Workspaces.resources.dll",
        "lib/net6.0/pt-BR/Microsoft.CodeAnalysis.Workspaces.resources.dll",
        "lib/net6.0/ru/Microsoft.CodeAnalysis.Workspaces.resources.dll",
        "lib/net6.0/tr/Microsoft.CodeAnalysis.Workspaces.resources.dll",
        "lib/net6.0/zh-Hans/Microsoft.CodeAnalysis.Workspaces.resources.dll",
        "lib/net6.0/zh-Hant/Microsoft.CodeAnalysis.Workspaces.resources.dll",
        "lib/net7.0/Microsoft.CodeAnalysis.Workspaces.dll",
        "lib/net7.0/Microsoft.CodeAnalysis.Workspaces.pdb",
        "lib/net7.0/Microsoft.CodeAnalysis.Workspaces.xml",
        "lib/net7.0/cs/Microsoft.CodeAnalysis.Workspaces.resources.dll",
        "lib/net7.0/de/Microsoft.CodeAnalysis.Workspaces.resources.dll",
        "lib/net7.0/es/Microsoft.CodeAnalysis.Workspaces.resources.dll",
        "lib/net7.0/fr/Microsoft.CodeAnalysis.Workspaces.resources.dll",
        "lib/net7.0/it/Microsoft.CodeAnalysis.Workspaces.resources.dll",
        "lib/net7.0/ja/Microsoft.CodeAnalysis.Workspaces.resources.dll",
        "lib/net7.0/ko/Microsoft.CodeAnalysis.Workspaces.resources.dll",
        "lib/net7.0/pl/Microsoft.CodeAnalysis.Workspaces.resources.dll",
        "lib/net7.0/pt-BR/Microsoft.CodeAnalysis.Workspaces.resources.dll",
        "lib/net7.0/ru/Microsoft.CodeAnalysis.Workspaces.resources.dll",
        "lib/net7.0/tr/Microsoft.CodeAnalysis.Workspaces.resources.dll",
        "lib/net7.0/zh-Hans/Microsoft.CodeAnalysis.Workspaces.resources.dll",
        "lib/net7.0/zh-Hant/Microsoft.CodeAnalysis.Workspaces.resources.dll",
        "lib/netstandard2.0/Microsoft.CodeAnalysis.Workspaces.dll",
        "lib/netstandard2.0/Microsoft.CodeAnalysis.Workspaces.pdb",
        "lib/netstandard2.0/Microsoft.CodeAnalysis.Workspaces.xml",
        "lib/netstandard2.0/cs/Microsoft.CodeAnalysis.Workspaces.resources.dll",
        "lib/netstandard2.0/de/Microsoft.CodeAnalysis.Workspaces.resources.dll",
        "lib/netstandard2.0/es/Microsoft.CodeAnalysis.Workspaces.resources.dll",
        "lib/netstandard2.0/fr/Microsoft.CodeAnalysis.Workspaces.resources.dll",
        "lib/netstandard2.0/it/Microsoft.CodeAnalysis.Workspaces.resources.dll",
        "lib/netstandard2.0/ja/Microsoft.CodeAnalysis.Workspaces.resources.dll",
        "lib/netstandard2.0/ko/Microsoft.CodeAnalysis.Workspaces.resources.dll",
        "lib/netstandard2.0/pl/Microsoft.CodeAnalysis.Workspaces.resources.dll",
        "lib/netstandard2.0/pt-BR/Microsoft.CodeAnalysis.Workspaces.resources.dll",
        "lib/netstandard2.0/ru/Microsoft.CodeAnalysis.Workspaces.resources.dll",
        "lib/netstandard2.0/tr/Microsoft.CodeAnalysis.Workspaces.resources.dll",
        "lib/netstandard2.0/zh-Hans/Microsoft.CodeAnalysis.Workspaces.resources.dll",
        "lib/netstandard2.0/zh-Hant/Microsoft.CodeAnalysis.Workspaces.resources.dll",
        "microsoft.codeanalysis.workspaces.common.4.8.0.nupkg.sha512",
        "microsoft.codeanalysis.workspaces.common.nuspec"
      ]
    },
    "Microsoft.CodeAnalysis.Workspaces.MSBuild/4.8.0": {
      "sha512": "IEYreI82QZKklp54yPHxZNG9EKSK6nHEkeuf+0Asie9llgS1gp0V1hw7ODG+QyoB7MuAnNQHmeV1Per/ECpv6A==",
      "type": "package",
      "path": "microsoft.codeanalysis.workspaces.msbuild/4.8.0",
      "files": [
        ".nupkg.metadata",
        ".signature.p7s",
        "Icon.png",
        "ThirdPartyNotices.rtf",
        "lib/net472/Microsoft.CodeAnalysis.Workspaces.MSBuild.BuildHost.exe",
        "lib/net472/Microsoft.CodeAnalysis.Workspaces.MSBuild.BuildHost.pdb",
        "lib/net472/Microsoft.CodeAnalysis.Workspaces.MSBuild.BuildHost.xml",
        "lib/net472/Microsoft.CodeAnalysis.Workspaces.MSBuild.dll",
        "lib/net472/Microsoft.CodeAnalysis.Workspaces.MSBuild.pdb",
        "lib/net472/Microsoft.CodeAnalysis.Workspaces.MSBuild.xml",
        "lib/net472/cs/Microsoft.CodeAnalysis.Workspaces.MSBuild.BuildHost.resources.dll",
        "lib/net472/de/Microsoft.CodeAnalysis.Workspaces.MSBuild.BuildHost.resources.dll",
        "lib/net472/es/Microsoft.CodeAnalysis.Workspaces.MSBuild.BuildHost.resources.dll",
        "lib/net472/fr/Microsoft.CodeAnalysis.Workspaces.MSBuild.BuildHost.resources.dll",
        "lib/net472/it/Microsoft.CodeAnalysis.Workspaces.MSBuild.BuildHost.resources.dll",
        "lib/net472/ja/Microsoft.CodeAnalysis.Workspaces.MSBuild.BuildHost.resources.dll",
        "lib/net472/ko/Microsoft.CodeAnalysis.Workspaces.MSBuild.BuildHost.resources.dll",
        "lib/net472/pl/Microsoft.CodeAnalysis.Workspaces.MSBuild.BuildHost.resources.dll",
        "lib/net472/pt-BR/Microsoft.CodeAnalysis.Workspaces.MSBuild.BuildHost.resources.dll",
        "lib/net472/ru/Microsoft.CodeAnalysis.Workspaces.MSBuild.BuildHost.resources.dll",
        "lib/net472/tr/Microsoft.CodeAnalysis.Workspaces.MSBuild.BuildHost.resources.dll",
        "lib/net472/zh-Hans/Microsoft.CodeAnalysis.Workspaces.MSBuild.BuildHost.resources.dll",
        "lib/net472/zh-Hant/Microsoft.CodeAnalysis.Workspaces.MSBuild.BuildHost.resources.dll",
        "lib/net6.0/Microsoft.CodeAnalysis.Workspaces.MSBuild.BuildHost.dll",
        "lib/net6.0/Microsoft.CodeAnalysis.Workspaces.MSBuild.BuildHost.pdb",
        "lib/net6.0/Microsoft.CodeAnalysis.Workspaces.MSBuild.BuildHost.runtimeconfig.json",
        "lib/net6.0/Microsoft.CodeAnalysis.Workspaces.MSBuild.BuildHost.xml",
        "lib/net6.0/Microsoft.CodeAnalysis.Workspaces.MSBuild.dll",
        "lib/net6.0/Microsoft.CodeAnalysis.Workspaces.MSBuild.pdb",
        "lib/net6.0/Microsoft.CodeAnalysis.Workspaces.MSBuild.xml",
        "lib/net6.0/cs/Microsoft.CodeAnalysis.Workspaces.MSBuild.BuildHost.resources.dll",
        "lib/net6.0/de/Microsoft.CodeAnalysis.Workspaces.MSBuild.BuildHost.resources.dll",
        "lib/net6.0/es/Microsoft.CodeAnalysis.Workspaces.MSBuild.BuildHost.resources.dll",
        "lib/net6.0/fr/Microsoft.CodeAnalysis.Workspaces.MSBuild.BuildHost.resources.dll",
        "lib/net6.0/it/Microsoft.CodeAnalysis.Workspaces.MSBuild.BuildHost.resources.dll",
        "lib/net6.0/ja/Microsoft.CodeAnalysis.Workspaces.MSBuild.BuildHost.resources.dll",
        "lib/net6.0/ko/Microsoft.CodeAnalysis.Workspaces.MSBuild.BuildHost.resources.dll",
        "lib/net6.0/pl/Microsoft.CodeAnalysis.Workspaces.MSBuild.BuildHost.resources.dll",
        "lib/net6.0/pt-BR/Microsoft.CodeAnalysis.Workspaces.MSBuild.BuildHost.resources.dll",
        "lib/net6.0/ru/Microsoft.CodeAnalysis.Workspaces.MSBuild.BuildHost.resources.dll",
        "lib/net6.0/tr/Microsoft.CodeAnalysis.Workspaces.MSBuild.BuildHost.resources.dll",
        "lib/net6.0/zh-Hans/Microsoft.CodeAnalysis.Workspaces.MSBuild.BuildHost.resources.dll",
        "lib/net6.0/zh-Hant/Microsoft.CodeAnalysis.Workspaces.MSBuild.BuildHost.resources.dll",
        "lib/net7.0/Microsoft.CodeAnalysis.Workspaces.MSBuild.BuildHost.dll",
        "lib/net7.0/Microsoft.CodeAnalysis.Workspaces.MSBuild.BuildHost.pdb",
        "lib/net7.0/Microsoft.CodeAnalysis.Workspaces.MSBuild.BuildHost.runtimeconfig.json",
        "lib/net7.0/Microsoft.CodeAnalysis.Workspaces.MSBuild.BuildHost.xml",
        "lib/net7.0/Microsoft.CodeAnalysis.Workspaces.MSBuild.dll",
        "lib/net7.0/Microsoft.CodeAnalysis.Workspaces.MSBuild.pdb",
        "lib/net7.0/Microsoft.CodeAnalysis.Workspaces.MSBuild.xml",
        "lib/net7.0/cs/Microsoft.CodeAnalysis.Workspaces.MSBuild.BuildHost.resources.dll",
        "lib/net7.0/de/Microsoft.CodeAnalysis.Workspaces.MSBuild.BuildHost.resources.dll",
        "lib/net7.0/es/Microsoft.CodeAnalysis.Workspaces.MSBuild.BuildHost.resources.dll",
        "lib/net7.0/fr/Microsoft.CodeAnalysis.Workspaces.MSBuild.BuildHost.resources.dll",
        "lib/net7.0/it/Microsoft.CodeAnalysis.Workspaces.MSBuild.BuildHost.resources.dll",
        "lib/net7.0/ja/Microsoft.CodeAnalysis.Workspaces.MSBuild.BuildHost.resources.dll",
        "lib/net7.0/ko/Microsoft.CodeAnalysis.Workspaces.MSBuild.BuildHost.resources.dll",
        "lib/net7.0/pl/Microsoft.CodeAnalysis.Workspaces.MSBuild.BuildHost.resources.dll",
        "lib/net7.0/pt-BR/Microsoft.CodeAnalysis.Workspaces.MSBuild.BuildHost.resources.dll",
        "lib/net7.0/ru/Microsoft.CodeAnalysis.Workspaces.MSBuild.BuildHost.resources.dll",
        "lib/net7.0/tr/Microsoft.CodeAnalysis.Workspaces.MSBuild.BuildHost.resources.dll",
        "lib/net7.0/zh-Hans/Microsoft.CodeAnalysis.Workspaces.MSBuild.BuildHost.resources.dll",
        "lib/net7.0/zh-Hant/Microsoft.CodeAnalysis.Workspaces.MSBuild.BuildHost.resources.dll",
        "microsoft.codeanalysis.workspaces.msbuild.4.8.0.nupkg.sha512",
        "microsoft.codeanalysis.workspaces.msbuild.nuspec"
      ]
    },
    "Microsoft.Data.SqlClient/5.2.3": {
      "sha512": "KtBQ2ZmPrGwIe8W8n3urW8hyDrPQgyNg7sE7T70zi5+Tdre5r5e7aAYMsJTRIKq8Y+wZB4UAfAAnUlK728xWOg==",
      "type": "package",
      "path": "microsoft.data.sqlclient/5.2.3",
      "files": [
        ".nupkg.metadata",
        ".signature.p7s",
        "dotnet.png",
        "lib/net462/Microsoft.Data.SqlClient.dll",
        "lib/net462/Microsoft.Data.SqlClient.xml",
        "lib/net462/de/Microsoft.Data.SqlClient.resources.dll",
        "lib/net462/es/Microsoft.Data.SqlClient.resources.dll",
        "lib/net462/fr/Microsoft.Data.SqlClient.resources.dll",
        "lib/net462/it/Microsoft.Data.SqlClient.resources.dll",
        "lib/net462/ja/Microsoft.Data.SqlClient.resources.dll",
        "lib/net462/ko/Microsoft.Data.SqlClient.resources.dll",
        "lib/net462/pt-BR/Microsoft.Data.SqlClient.resources.dll",
        "lib/net462/ru/Microsoft.Data.SqlClient.resources.dll",
        "lib/net462/zh-Hans/Microsoft.Data.SqlClient.resources.dll",
        "lib/net462/zh-Hant/Microsoft.Data.SqlClient.resources.dll",
        "lib/net6.0/Microsoft.Data.SqlClient.dll",
        "lib/net6.0/Microsoft.Data.SqlClient.xml",
        "lib/net6.0/de/Microsoft.Data.SqlClient.resources.dll",
        "lib/net6.0/es/Microsoft.Data.SqlClient.resources.dll",
        "lib/net6.0/fr/Microsoft.Data.SqlClient.resources.dll",
        "lib/net6.0/it/Microsoft.Data.SqlClient.resources.dll",
        "lib/net6.0/ja/Microsoft.Data.SqlClient.resources.dll",
        "lib/net6.0/ko/Microsoft.Data.SqlClient.resources.dll",
        "lib/net6.0/pt-BR/Microsoft.Data.SqlClient.resources.dll",
        "lib/net6.0/ru/Microsoft.Data.SqlClient.resources.dll",
        "lib/net6.0/zh-Hans/Microsoft.Data.SqlClient.resources.dll",
        "lib/net6.0/zh-Hant/Microsoft.Data.SqlClient.resources.dll",
        "lib/net8.0/Microsoft.Data.SqlClient.dll",
        "lib/net8.0/Microsoft.Data.SqlClient.xml",
        "lib/net8.0/de/Microsoft.Data.SqlClient.resources.dll",
        "lib/net8.0/es/Microsoft.Data.SqlClient.resources.dll",
        "lib/net8.0/fr/Microsoft.Data.SqlClient.resources.dll",
        "lib/net8.0/it/Microsoft.Data.SqlClient.resources.dll",
        "lib/net8.0/ja/Microsoft.Data.SqlClient.resources.dll",
        "lib/net8.0/ko/Microsoft.Data.SqlClient.resources.dll",
        "lib/net8.0/pt-BR/Microsoft.Data.SqlClient.resources.dll",
        "lib/net8.0/ru/Microsoft.Data.SqlClient.resources.dll",
        "lib/net8.0/zh-Hans/Microsoft.Data.SqlClient.resources.dll",
        "lib/net8.0/zh-Hant/Microsoft.Data.SqlClient.resources.dll",
        "lib/netstandard2.0/Microsoft.Data.SqlClient.dll",
        "lib/netstandard2.0/Microsoft.Data.SqlClient.xml",
        "lib/netstandard2.0/de/Microsoft.Data.SqlClient.resources.dll",
        "lib/netstandard2.0/es/Microsoft.Data.SqlClient.resources.dll",
        "lib/netstandard2.0/fr/Microsoft.Data.SqlClient.resources.dll",
        "lib/netstandard2.0/it/Microsoft.Data.SqlClient.resources.dll",
        "lib/netstandard2.0/ja/Microsoft.Data.SqlClient.resources.dll",
        "lib/netstandard2.0/ko/Microsoft.Data.SqlClient.resources.dll",
        "lib/netstandard2.0/pt-BR/Microsoft.Data.SqlClient.resources.dll",
        "lib/netstandard2.0/ru/Microsoft.Data.SqlClient.resources.dll",
        "lib/netstandard2.0/zh-Hans/Microsoft.Data.SqlClient.resources.dll",
        "lib/netstandard2.0/zh-Hant/Microsoft.Data.SqlClient.resources.dll",
        "lib/netstandard2.1/Microsoft.Data.SqlClient.dll",
        "lib/netstandard2.1/Microsoft.Data.SqlClient.xml",
        "lib/netstandard2.1/de/Microsoft.Data.SqlClient.resources.dll",
        "lib/netstandard2.1/es/Microsoft.Data.SqlClient.resources.dll",
        "lib/netstandard2.1/fr/Microsoft.Data.SqlClient.resources.dll",
        "lib/netstandard2.1/it/Microsoft.Data.SqlClient.resources.dll",
        "lib/netstandard2.1/ja/Microsoft.Data.SqlClient.resources.dll",
        "lib/netstandard2.1/ko/Microsoft.Data.SqlClient.resources.dll",
        "lib/netstandard2.1/pt-BR/Microsoft.Data.SqlClient.resources.dll",
        "lib/netstandard2.1/ru/Microsoft.Data.SqlClient.resources.dll",
        "lib/netstandard2.1/zh-Hans/Microsoft.Data.SqlClient.resources.dll",
        "lib/netstandard2.1/zh-Hant/Microsoft.Data.SqlClient.resources.dll",
        "microsoft.data.sqlclient.5.2.3.nupkg.sha512",
        "microsoft.data.sqlclient.nuspec",
        "ref/net462/Microsoft.Data.SqlClient.dll",
        "ref/net462/Microsoft.Data.SqlClient.xml",
        "ref/net6.0/Microsoft.Data.SqlClient.dll",
        "ref/net6.0/Microsoft.Data.SqlClient.xml",
        "ref/net8.0/Microsoft.Data.SqlClient.dll",
        "ref/net8.0/Microsoft.Data.SqlClient.xml",
        "ref/netstandard2.0/Microsoft.Data.SqlClient.dll",
        "ref/netstandard2.0/Microsoft.Data.SqlClient.xml",
        "ref/netstandard2.1/Microsoft.Data.SqlClient.dll",
        "ref/netstandard2.1/Microsoft.Data.SqlClient.xml",
        "runtimes/unix/lib/net6.0/Microsoft.Data.SqlClient.dll",
        "runtimes/unix/lib/net8.0/Microsoft.Data.SqlClient.dll",
        "runtimes/unix/lib/netstandard2.0/Microsoft.Data.SqlClient.dll",
        "runtimes/unix/lib/netstandard2.1/Microsoft.Data.SqlClient.dll",
        "runtimes/win/lib/net462/Microsoft.Data.SqlClient.dll",
        "runtimes/win/lib/net6.0/Microsoft.Data.SqlClient.dll",
        "runtimes/win/lib/net8.0/Microsoft.Data.SqlClient.dll",
        "runtimes/win/lib/netstandard2.0/Microsoft.Data.SqlClient.dll",
        "runtimes/win/lib/netstandard2.1/Microsoft.Data.SqlClient.dll"
      ]
    },
    "Microsoft.Data.SqlClient.SNI.runtime/5.2.0": {
      "sha512": "po1jhvFd+8pbfvJR/puh+fkHi0GRanAdvayh/0e47yaM6CXWZ6opUjCMFuYlAnD2LcbyvQE7fPJKvogmaUcN+w==",
      "type": "package",
      "path": "microsoft.data.sqlclient.sni.runtime/5.2.0",
      "files": [
        ".nupkg.metadata",
        ".signature.p7s",
        "LICENSE.txt",
        "dotnet.png",
        "microsoft.data.sqlclient.sni.runtime.5.2.0.nupkg.sha512",
        "microsoft.data.sqlclient.sni.runtime.nuspec",
        "runtimes/win-arm/native/Microsoft.Data.SqlClient.SNI.dll",
        "runtimes/win-arm64/native/Microsoft.Data.SqlClient.SNI.dll",
        "runtimes/win-x64/native/Microsoft.Data.SqlClient.SNI.dll",
        "runtimes/win-x86/native/Microsoft.Data.SqlClient.SNI.dll"
      ]
    },
    "Microsoft.EntityFrameworkCore/9.0.7": {
      "sha512": "PbD0q5ax15r91jD4TN7xbDCjldZSz4JfpYN4ZZjAkWeUyROkV92Ydg0O2/1keFA+2u3KPsDkJMmBKv2zQ06ZVg==",
      "type": "package",
      "path": "microsoft.entityframeworkcore/9.0.7",
      "files": [
        ".nupkg.metadata",
        ".signature.p7s",
        "Icon.png",
        "PACKAGE.md",
        "buildTransitive/net8.0/Microsoft.EntityFrameworkCore.props",
        "lib/net8.0/Microsoft.EntityFrameworkCore.dll",
        "lib/net8.0/Microsoft.EntityFrameworkCore.xml",
        "microsoft.entityframeworkcore.9.0.7.nupkg.sha512",
        "microsoft.entityframeworkcore.nuspec"
      ]
    },
    "Microsoft.EntityFrameworkCore.Abstractions/9.0.7": {
      "sha512": "YUXNerEkCf4OANO+zjuMznpUW7R8XxSCqmBfYhBrbrJVc09i84KkNgeUTaOUXCGogSK/3d7ORRhMqfUobnejBg==",
      "type": "package",
      "path": "microsoft.entityframeworkcore.abstractions/9.0.7",
      "files": [
        ".nupkg.metadata",
        ".signature.p7s",
        "Icon.png",
        "PACKAGE.md",
        "lib/net8.0/Microsoft.EntityFrameworkCore.Abstractions.dll",
        "lib/net8.0/Microsoft.EntityFrameworkCore.Abstractions.xml",
        "microsoft.entityframeworkcore.abstractions.9.0.7.nupkg.sha512",
        "microsoft.entityframeworkcore.abstractions.nuspec"
      ]
    },
    "Microsoft.EntityFrameworkCore.Analyzers/9.0.7": {
      "sha512": "HqiPjAvjVOsyA1svnjL81/Wk2MRQYMK/lxKVWvw0f5IcA//VcxBepVSAqe7CFirdsPXqe8rFKEwZROWZTz7Jqw==",
      "type": "package",
      "path": "microsoft.entityframeworkcore.analyzers/9.0.7",
      "files": [
        ".nupkg.metadata",
        ".signature.p7s",
        "Icon.png",
        "analyzers/dotnet/cs/Microsoft.EntityFrameworkCore.Analyzers.dll",
        "docs/PACKAGE.md",
        "microsoft.entityframeworkcore.analyzers.9.0.7.nupkg.sha512",
        "microsoft.entityframeworkcore.analyzers.nuspec"
      ]
    },
    "Microsoft.EntityFrameworkCore.Design/9.0.7": {
      "sha512": "zvZ2/bRwdPrBfQ2fRd2IQL6icyIOtosZSz2QpXtsn7M+c6e4GvpNfpSxBprLfoKhH6NeAFNV9ool0Vp/1DJd/A==",
      "type": "package",
      "path": "microsoft.entityframeworkcore.design/9.0.7",
      "files": [
        ".nupkg.metadata",
        ".signature.p7s",
        "Icon.png",
        "PACKAGE.md",
        "build/net8.0/Microsoft.EntityFrameworkCore.Design.props",
        "lib/net8.0/Microsoft.EntityFrameworkCore.Design.dll",
        "lib/net8.0/Microsoft.EntityFrameworkCore.Design.xml",
        "microsoft.entityframeworkcore.design.9.0.7.nupkg.sha512",
        "microsoft.entityframeworkcore.design.nuspec"
      ]
    },
    "Microsoft.EntityFrameworkCore.Relational/9.0.7": {
      "sha512": "Yo5joquG7L79H5BhtpqP8apu+KFOAYfvmj0dZnVkPElBY14wY5qva0SOcrDWzYw5BrJrhIArfCcJCJHBvMYiKg==",
      "type": "package",
      "path": "microsoft.entityframeworkcore.relational/9.0.7",
      "files": [
        ".nupkg.metadata",
        ".signature.p7s",
        "Icon.png",
        "PACKAGE.md",
        "lib/net8.0/Microsoft.EntityFrameworkCore.Relational.dll",
        "lib/net8.0/Microsoft.EntityFrameworkCore.Relational.xml",
        "microsoft.entityframeworkcore.relational.9.0.7.nupkg.sha512",
        "microsoft.entityframeworkcore.relational.nuspec"
      ]
    },
    "Microsoft.EntityFrameworkCore.SqlServer/9.0.7": {
      "sha512": "xNWKpPWY97Cm/+htOdlLprzaIVsZpjiBH7Bz94WqwwlpHzDMULQhT57jsvOxfgK4vphp2qWoJcmyU1mfmvlqTA==",
      "type": "package",
      "path": "microsoft.entityframeworkcore.sqlserver/9.0.7",
      "files": [
        ".nupkg.metadata",
        ".signature.p7s",
        "Icon.png",
        "PACKAGE.md",
        "lib/net8.0/Microsoft.EntityFrameworkCore.SqlServer.dll",
        "lib/net8.0/Microsoft.EntityFrameworkCore.SqlServer.xml",
        "microsoft.entityframeworkcore.sqlserver.9.0.7.nupkg.sha512",
        "microsoft.entityframeworkcore.sqlserver.nuspec"
      ]
    },
    "Microsoft.EntityFrameworkCore.Tools/9.0.7": {
      "sha512": "NyRRParn9vUQDkHDeWoPU1/+E+gcHTBQR4Nn5XZPxBE5t6CiXwzl3ag0a6Z2SfrGSPyDDVT39r2cz33ar2xsZg==",
      "type": "package",
      "path": "microsoft.entityframeworkcore.tools/9.0.7",
      "hasTools": true,
      "files": [
        ".nupkg.metadata",
        ".signature.p7s",
        "Icon.png",
        "docs/PACKAGE.md",
        "microsoft.entityframeworkcore.tools.9.0.7.nupkg.sha512",
        "microsoft.entityframeworkcore.tools.nuspec",
        "tools/EntityFrameworkCore.PS2.psd1",
        "tools/EntityFrameworkCore.PS2.psm1",
        "tools/EntityFrameworkCore.psd1",
        "tools/EntityFrameworkCore.psm1",
        "tools/about_EntityFrameworkCore.help.txt",
        "tools/init.ps1",
        "tools/net472/any/ef.exe",
        "tools/net472/win-arm64/ef.exe",
        "tools/net472/win-x86/ef.exe",
        "tools/netcoreapp2.0/any/ef.dll",
        "tools/netcoreapp2.0/any/ef.runtimeconfig.json"
      ]
    },
    "Microsoft.Extensions.ApiDescription.Server/9.0.0": {
      "sha512": "1Kzzf7pRey40VaUkHN9/uWxrKVkLu2AQjt+GVeeKLLpiEHAJ1xZRsLSh4ZZYEnyS7Kt2OBOPmsXNdU+wbcOl5w==",
      "type": "package",
      "path": "microsoft.extensions.apidescription.server/9.0.0",
      "hasTools": true,
      "files": [
        ".nupkg.metadata",
        ".signature.p7s",
        "Icon.png",
        "build/Microsoft.Extensions.ApiDescription.Server.props",
        "build/Microsoft.Extensions.ApiDescription.Server.targets",
        "buildMultiTargeting/Microsoft.Extensions.ApiDescription.Server.props",
        "buildMultiTargeting/Microsoft.Extensions.ApiDescription.Server.targets",
        "microsoft.extensions.apidescription.server.9.0.0.nupkg.sha512",
        "microsoft.extensions.apidescription.server.nuspec",
        "tools/Newtonsoft.Json.dll",
        "tools/dotnet-getdocument.deps.json",
        "tools/dotnet-getdocument.dll",
        "tools/dotnet-getdocument.runtimeconfig.json",
        "tools/net462-x86/GetDocument.Insider.exe",
        "tools/net462-x86/GetDocument.Insider.exe.config",
        "tools/net462-x86/Microsoft.OpenApi.dll",
        "tools/net462-x86/Microsoft.Win32.Primitives.dll",
        "tools/net462-x86/System.AppContext.dll",
        "tools/net462-x86/System.Buffers.dll",
        "tools/net462-x86/System.Collections.Concurrent.dll",
        "tools/net462-x86/System.Collections.NonGeneric.dll",
        "tools/net462-x86/System.Collections.Specialized.dll",
        "tools/net462-x86/System.Collections.dll",
        "tools/net462-x86/System.ComponentModel.EventBasedAsync.dll",
        "tools/net462-x86/System.ComponentModel.Primitives.dll",
        "tools/net462-x86/System.ComponentModel.TypeConverter.dll",
        "tools/net462-x86/System.ComponentModel.dll",
        "tools/net462-x86/System.Console.dll",
        "tools/net462-x86/System.Data.Common.dll",
        "tools/net462-x86/System.Diagnostics.Contracts.dll",
        "tools/net462-x86/System.Diagnostics.Debug.dll",
        "tools/net462-x86/System.Diagnostics.DiagnosticSource.dll",
        "tools/net462-x86/System.Diagnostics.FileVersionInfo.dll",
        "tools/net462-x86/System.Diagnostics.Process.dll",
        "tools/net462-x86/System.Diagnostics.StackTrace.dll",
        "tools/net462-x86/System.Diagnostics.TextWriterTraceListener.dll",
        "tools/net462-x86/System.Diagnostics.Tools.dll",
        "tools/net462-x86/System.Diagnostics.TraceSource.dll",
        "tools/net462-x86/System.Diagnostics.Tracing.dll",
        "tools/net462-x86/System.Drawing.Primitives.dll",
        "tools/net462-x86/System.Dynamic.Runtime.dll",
        "tools/net462-x86/System.Globalization.Calendars.dll",
        "tools/net462-x86/System.Globalization.Extensions.dll",
        "tools/net462-x86/System.Globalization.dll",
        "tools/net462-x86/System.IO.Compression.ZipFile.dll",
        "tools/net462-x86/System.IO.Compression.dll",
        "tools/net462-x86/System.IO.FileSystem.DriveInfo.dll",
        "tools/net462-x86/System.IO.FileSystem.Primitives.dll",
        "tools/net462-x86/System.IO.FileSystem.Watcher.dll",
        "tools/net462-x86/System.IO.FileSystem.dll",
        "tools/net462-x86/System.IO.IsolatedStorage.dll",
        "tools/net462-x86/System.IO.MemoryMappedFiles.dll",
        "tools/net462-x86/System.IO.Pipes.dll",
        "tools/net462-x86/System.IO.UnmanagedMemoryStream.dll",
        "tools/net462-x86/System.IO.dll",
        "tools/net462-x86/System.Linq.Expressions.dll",
        "tools/net462-x86/System.Linq.Parallel.dll",
        "tools/net462-x86/System.Linq.Queryable.dll",
        "tools/net462-x86/System.Linq.dll",
        "tools/net462-x86/System.Memory.dll",
        "tools/net462-x86/System.Net.Http.dll",
        "tools/net462-x86/System.Net.NameResolution.dll",
        "tools/net462-x86/System.Net.NetworkInformation.dll",
        "tools/net462-x86/System.Net.Ping.dll",
        "tools/net462-x86/System.Net.Primitives.dll",
        "tools/net462-x86/System.Net.Requests.dll",
        "tools/net462-x86/System.Net.Security.dll",
        "tools/net462-x86/System.Net.Sockets.dll",
        "tools/net462-x86/System.Net.WebHeaderCollection.dll",
        "tools/net462-x86/System.Net.WebSockets.Client.dll",
        "tools/net462-x86/System.Net.WebSockets.dll",
        "tools/net462-x86/System.Numerics.Vectors.dll",
        "tools/net462-x86/System.ObjectModel.dll",
        "tools/net462-x86/System.Reflection.Extensions.dll",
        "tools/net462-x86/System.Reflection.Primitives.dll",
        "tools/net462-x86/System.Reflection.dll",
        "tools/net462-x86/System.Resources.Reader.dll",
        "tools/net462-x86/System.Resources.ResourceManager.dll",
        "tools/net462-x86/System.Resources.Writer.dll",
        "tools/net462-x86/System.Runtime.CompilerServices.Unsafe.dll",
        "tools/net462-x86/System.Runtime.CompilerServices.VisualC.dll",
        "tools/net462-x86/System.Runtime.Extensions.dll",
        "tools/net462-x86/System.Runtime.Handles.dll",
        "tools/net462-x86/System.Runtime.InteropServices.RuntimeInformation.dll",
        "tools/net462-x86/System.Runtime.InteropServices.dll",
        "tools/net462-x86/System.Runtime.Numerics.dll",
        "tools/net462-x86/System.Runtime.Serialization.Formatters.dll",
        "tools/net462-x86/System.Runtime.Serialization.Json.dll",
        "tools/net462-x86/System.Runtime.Serialization.Primitives.dll",
        "tools/net462-x86/System.Runtime.Serialization.Xml.dll",
        "tools/net462-x86/System.Runtime.dll",
        "tools/net462-x86/System.Security.Claims.dll",
        "tools/net462-x86/System.Security.Cryptography.Algorithms.dll",
        "tools/net462-x86/System.Security.Cryptography.Csp.dll",
        "tools/net462-x86/System.Security.Cryptography.Encoding.dll",
        "tools/net462-x86/System.Security.Cryptography.Primitives.dll",
        "tools/net462-x86/System.Security.Cryptography.X509Certificates.dll",
        "tools/net462-x86/System.Security.Principal.dll",
        "tools/net462-x86/System.Security.SecureString.dll",
        "tools/net462-x86/System.Text.Encoding.Extensions.dll",
        "tools/net462-x86/System.Text.Encoding.dll",
        "tools/net462-x86/System.Text.RegularExpressions.dll",
        "tools/net462-x86/System.Threading.Overlapped.dll",
        "tools/net462-x86/System.Threading.Tasks.Parallel.dll",
        "tools/net462-x86/System.Threading.Tasks.dll",
        "tools/net462-x86/System.Threading.Thread.dll",
        "tools/net462-x86/System.Threading.ThreadPool.dll",
        "tools/net462-x86/System.Threading.Timer.dll",
        "tools/net462-x86/System.Threading.dll",
        "tools/net462-x86/System.ValueTuple.dll",
        "tools/net462-x86/System.Xml.ReaderWriter.dll",
        "tools/net462-x86/System.Xml.XDocument.dll",
        "tools/net462-x86/System.Xml.XPath.XDocument.dll",
        "tools/net462-x86/System.Xml.XPath.dll",
        "tools/net462-x86/System.Xml.XmlDocument.dll",
        "tools/net462-x86/System.Xml.XmlSerializer.dll",
        "tools/net462-x86/netstandard.dll",
        "tools/net462/GetDocument.Insider.exe",
        "tools/net462/GetDocument.Insider.exe.config",
        "tools/net462/Microsoft.OpenApi.dll",
        "tools/net462/Microsoft.Win32.Primitives.dll",
        "tools/net462/System.AppContext.dll",
        "tools/net462/System.Buffers.dll",
        "tools/net462/System.Collections.Concurrent.dll",
        "tools/net462/System.Collections.NonGeneric.dll",
        "tools/net462/System.Collections.Specialized.dll",
        "tools/net462/System.Collections.dll",
        "tools/net462/System.ComponentModel.EventBasedAsync.dll",
        "tools/net462/System.ComponentModel.Primitives.dll",
        "tools/net462/System.ComponentModel.TypeConverter.dll",
        "tools/net462/System.ComponentModel.dll",
        "tools/net462/System.Console.dll",
        "tools/net462/System.Data.Common.dll",
        "tools/net462/System.Diagnostics.Contracts.dll",
        "tools/net462/System.Diagnostics.Debug.dll",
        "tools/net462/System.Diagnostics.DiagnosticSource.dll",
        "tools/net462/System.Diagnostics.FileVersionInfo.dll",
        "tools/net462/System.Diagnostics.Process.dll",
        "tools/net462/System.Diagnostics.StackTrace.dll",
        "tools/net462/System.Diagnostics.TextWriterTraceListener.dll",
        "tools/net462/System.Diagnostics.Tools.dll",
        "tools/net462/System.Diagnostics.TraceSource.dll",
        "tools/net462/System.Diagnostics.Tracing.dll",
        "tools/net462/System.Drawing.Primitives.dll",
        "tools/net462/System.Dynamic.Runtime.dll",
        "tools/net462/System.Globalization.Calendars.dll",
        "tools/net462/System.Globalization.Extensions.dll",
        "tools/net462/System.Globalization.dll",
        "tools/net462/System.IO.Compression.ZipFile.dll",
        "tools/net462/System.IO.Compression.dll",
        "tools/net462/System.IO.FileSystem.DriveInfo.dll",
        "tools/net462/System.IO.FileSystem.Primitives.dll",
        "tools/net462/System.IO.FileSystem.Watcher.dll",
        "tools/net462/System.IO.FileSystem.dll",
        "tools/net462/System.IO.IsolatedStorage.dll",
        "tools/net462/System.IO.MemoryMappedFiles.dll",
        "tools/net462/System.IO.Pipes.dll",
        "tools/net462/System.IO.UnmanagedMemoryStream.dll",
        "tools/net462/System.IO.dll",
        "tools/net462/System.Linq.Expressions.dll",
        "tools/net462/System.Linq.Parallel.dll",
        "tools/net462/System.Linq.Queryable.dll",
        "tools/net462/System.Linq.dll",
        "tools/net462/System.Memory.dll",
        "tools/net462/System.Net.Http.dll",
        "tools/net462/System.Net.NameResolution.dll",
        "tools/net462/System.Net.NetworkInformation.dll",
        "tools/net462/System.Net.Ping.dll",
        "tools/net462/System.Net.Primitives.dll",
        "tools/net462/System.Net.Requests.dll",
        "tools/net462/System.Net.Security.dll",
        "tools/net462/System.Net.Sockets.dll",
        "tools/net462/System.Net.WebHeaderCollection.dll",
        "tools/net462/System.Net.WebSockets.Client.dll",
        "tools/net462/System.Net.WebSockets.dll",
        "tools/net462/System.Numerics.Vectors.dll",
        "tools/net462/System.ObjectModel.dll",
        "tools/net462/System.Reflection.Extensions.dll",
        "tools/net462/System.Reflection.Primitives.dll",
        "tools/net462/System.Reflection.dll",
        "tools/net462/System.Resources.Reader.dll",
        "tools/net462/System.Resources.ResourceManager.dll",
        "tools/net462/System.Resources.Writer.dll",
        "tools/net462/System.Runtime.CompilerServices.Unsafe.dll",
        "tools/net462/System.Runtime.CompilerServices.VisualC.dll",
        "tools/net462/System.Runtime.Extensions.dll",
        "tools/net462/System.Runtime.Handles.dll",
        "tools/net462/System.Runtime.InteropServices.RuntimeInformation.dll",
        "tools/net462/System.Runtime.InteropServices.dll",
        "tools/net462/System.Runtime.Numerics.dll",
        "tools/net462/System.Runtime.Serialization.Formatters.dll",
        "tools/net462/System.Runtime.Serialization.Json.dll",
        "tools/net462/System.Runtime.Serialization.Primitives.dll",
        "tools/net462/System.Runtime.Serialization.Xml.dll",
        "tools/net462/System.Runtime.dll",
        "tools/net462/System.Security.Claims.dll",
        "tools/net462/System.Security.Cryptography.Algorithms.dll",
        "tools/net462/System.Security.Cryptography.Csp.dll",
        "tools/net462/System.Security.Cryptography.Encoding.dll",
        "tools/net462/System.Security.Cryptography.Primitives.dll",
        "tools/net462/System.Security.Cryptography.X509Certificates.dll",
        "tools/net462/System.Security.Principal.dll",
        "tools/net462/System.Security.SecureString.dll",
        "tools/net462/System.Text.Encoding.Extensions.dll",
        "tools/net462/System.Text.Encoding.dll",
        "tools/net462/System.Text.RegularExpressions.dll",
        "tools/net462/System.Threading.Overlapped.dll",
        "tools/net462/System.Threading.Tasks.Parallel.dll",
        "tools/net462/System.Threading.Tasks.dll",
        "tools/net462/System.Threading.Thread.dll",
        "tools/net462/System.Threading.ThreadPool.dll",
        "tools/net462/System.Threading.Timer.dll",
        "tools/net462/System.Threading.dll",
        "tools/net462/System.ValueTuple.dll",
        "tools/net462/System.Xml.ReaderWriter.dll",
        "tools/net462/System.Xml.XDocument.dll",
        "tools/net462/System.Xml.XPath.XDocument.dll",
        "tools/net462/System.Xml.XPath.dll",
        "tools/net462/System.Xml.XmlDocument.dll",
        "tools/net462/System.Xml.XmlSerializer.dll",
        "tools/net462/netstandard.dll",
        "tools/net9.0/GetDocument.Insider.deps.json",
        "tools/net9.0/GetDocument.Insider.dll",
        "tools/net9.0/GetDocument.Insider.exe",
        "tools/net9.0/GetDocument.Insider.runtimeconfig.json",
        "tools/net9.0/Microsoft.AspNetCore.Connections.Abstractions.dll",
        "tools/net9.0/Microsoft.AspNetCore.Connections.Abstractions.xml",
        "tools/net9.0/Microsoft.AspNetCore.Hosting.Server.Abstractions.dll",
        "tools/net9.0/Microsoft.AspNetCore.Hosting.Server.Abstractions.xml",
        "tools/net9.0/Microsoft.AspNetCore.Http.Features.dll",
        "tools/net9.0/Microsoft.AspNetCore.Http.Features.xml",
        "tools/net9.0/Microsoft.Extensions.Configuration.Abstractions.dll",
        "tools/net9.0/Microsoft.Extensions.DependencyInjection.Abstractions.dll",
        "tools/net9.0/Microsoft.Extensions.Diagnostics.Abstractions.dll",
        "tools/net9.0/Microsoft.Extensions.Features.dll",
        "tools/net9.0/Microsoft.Extensions.Features.xml",
        "tools/net9.0/Microsoft.Extensions.FileProviders.Abstractions.dll",
        "tools/net9.0/Microsoft.Extensions.Hosting.Abstractions.dll",
        "tools/net9.0/Microsoft.Extensions.Logging.Abstractions.dll",
        "tools/net9.0/Microsoft.Extensions.Options.dll",
        "tools/net9.0/Microsoft.Extensions.Primitives.dll",
        "tools/net9.0/Microsoft.Net.Http.Headers.dll",
        "tools/net9.0/Microsoft.Net.Http.Headers.xml",
        "tools/net9.0/Microsoft.OpenApi.dll",
        "tools/netcoreapp2.1/GetDocument.Insider.deps.json",
        "tools/netcoreapp2.1/GetDocument.Insider.dll",
        "tools/netcoreapp2.1/GetDocument.Insider.runtimeconfig.json",
        "tools/netcoreapp2.1/Microsoft.OpenApi.dll",
        "tools/netcoreapp2.1/System.Diagnostics.DiagnosticSource.dll"
      ]
    },
    "Microsoft.Extensions.Caching.Abstractions/9.0.7": {
      "sha512": "30necCQehcg9lFkMEIE7HczcoYGML8GUH6jlincA18d896fLZM9wl5tpTPJHgzANQE/6KXRLZSWbgevgg5csSw==",
      "type": "package",
      "path": "microsoft.extensions.caching.abstractions/9.0.7",
      "files": [
        ".nupkg.metadata",
        ".signature.p7s",
        "Icon.png",
        "LICENSE.TXT",
        "PACKAGE.md",
        "THIRD-PARTY-NOTICES.TXT",
        "buildTransitive/net461/Microsoft.Extensions.Caching.Abstractions.targets",
        "buildTransitive/net462/_._",
        "buildTransitive/net8.0/_._",
        "buildTransitive/netcoreapp2.0/Microsoft.Extensions.Caching.Abstractions.targets",
        "lib/net462/Microsoft.Extensions.Caching.Abstractions.dll",
        "lib/net462/Microsoft.Extensions.Caching.Abstractions.xml",
        "lib/net8.0/Microsoft.Extensions.Caching.Abstractions.dll",
        "lib/net8.0/Microsoft.Extensions.Caching.Abstractions.xml",
        "lib/net9.0/Microsoft.Extensions.Caching.Abstractions.dll",
        "lib/net9.0/Microsoft.Extensions.Caching.Abstractions.xml",
        "lib/netstandard2.0/Microsoft.Extensions.Caching.Abstractions.dll",
        "lib/netstandard2.0/Microsoft.Extensions.Caching.Abstractions.xml",
        "microsoft.extensions.caching.abstractions.9.0.7.nupkg.sha512",
        "microsoft.extensions.caching.abstractions.nuspec",
        "useSharedDesignerContext.txt"
      ]
    },
    "Microsoft.Extensions.Caching.Memory/9.0.7": {
      "sha512": "nDu6c8fwrHQYccLnWnvyElrdkL3rZ97TZNqL+niMFUcApVBHdpDmKcRvciGymJ4Y0iLDTOo5J2XhDQEbNb+dFg==",
      "type": "package",
      "path": "microsoft.extensions.caching.memory/9.0.7",
      "files": [
        ".nupkg.metadata",
        ".signature.p7s",
        "Icon.png",
        "LICENSE.TXT",
        "PACKAGE.md",
        "THIRD-PARTY-NOTICES.TXT",
        "buildTransitive/net461/Microsoft.Extensions.Caching.Memory.targets",
        "buildTransitive/net462/_._",
        "buildTransitive/net8.0/_._",
        "buildTransitive/netcoreapp2.0/Microsoft.Extensions.Caching.Memory.targets",
        "lib/net462/Microsoft.Extensions.Caching.Memory.dll",
        "lib/net462/Microsoft.Extensions.Caching.Memory.xml",
        "lib/net8.0/Microsoft.Extensions.Caching.Memory.dll",
        "lib/net8.0/Microsoft.Extensions.Caching.Memory.xml",
        "lib/net9.0/Microsoft.Extensions.Caching.Memory.dll",
        "lib/net9.0/Microsoft.Extensions.Caching.Memory.xml",
        "lib/netstandard2.0/Microsoft.Extensions.Caching.Memory.dll",
        "lib/netstandard2.0/Microsoft.Extensions.Caching.Memory.xml",
        "microsoft.extensions.caching.memory.9.0.7.nupkg.sha512",
        "microsoft.extensions.caching.memory.nuspec",
        "useSharedDesignerContext.txt"
      ]
    },
    "Microsoft.Extensions.Configuration/8.0.0": {
      "sha512": "0J/9YNXTMWSZP2p2+nvl8p71zpSwokZXZuJW+VjdErkegAnFdO1XlqtA62SJtgVYHdKu3uPxJHcMR/r35HwFBA==",
      "type": "package",
      "path": "microsoft.extensions.configuration/8.0.0",
      "files": [
        ".nupkg.metadata",
        ".signature.p7s",
        "Icon.png",
        "LICENSE.TXT",
        "PACKAGE.md",
        "THIRD-PARTY-NOTICES.TXT",
        "buildTransitive/net461/Microsoft.Extensions.Configuration.targets",
        "buildTransitive/net462/_._",
        "buildTransitive/net6.0/_._",
        "buildTransitive/netcoreapp2.0/Microsoft.Extensions.Configuration.targets",
        "lib/net462/Microsoft.Extensions.Configuration.dll",
        "lib/net462/Microsoft.Extensions.Configuration.xml",
        "lib/net6.0/Microsoft.Extensions.Configuration.dll",
        "lib/net6.0/Microsoft.Extensions.Configuration.xml",
        "lib/net7.0/Microsoft.Extensions.Configuration.dll",
        "lib/net7.0/Microsoft.Extensions.Configuration.xml",
        "lib/net8.0/Microsoft.Extensions.Configuration.dll",
        "lib/net8.0/Microsoft.Extensions.Configuration.xml",
        "lib/netstandard2.0/Microsoft.Extensions.Configuration.dll",
        "lib/netstandard2.0/Microsoft.Extensions.Configuration.xml",
        "microsoft.extensions.configuration.8.0.0.nupkg.sha512",
        "microsoft.extensions.configuration.nuspec",
        "useSharedDesignerContext.txt"
      ]
    },
    "Microsoft.Extensions.Configuration.Abstractions/9.0.7": {
      "sha512": "lut/kiVvNsQ120VERMUYSFhpXPpKjjql+giy03LesASPBBcC0o6+aoFdzJH9GaYpFTQ3fGVhVjKjvJDoAW5/IQ==",
      "type": "package",
      "path": "microsoft.extensions.configuration.abstractions/9.0.7",
      "files": [
        ".nupkg.metadata",
        ".signature.p7s",
        "Icon.png",
        "LICENSE.TXT",
        "PACKAGE.md",
        "THIRD-PARTY-NOTICES.TXT",
        "buildTransitive/net461/Microsoft.Extensions.Configuration.Abstractions.targets",
        "buildTransitive/net462/_._",
        "buildTransitive/net8.0/_._",
        "buildTransitive/netcoreapp2.0/Microsoft.Extensions.Configuration.Abstractions.targets",
        "lib/net462/Microsoft.Extensions.Configuration.Abstractions.dll",
        "lib/net462/Microsoft.Extensions.Configuration.Abstractions.xml",
        "lib/net8.0/Microsoft.Extensions.Configuration.Abstractions.dll",
        "lib/net8.0/Microsoft.Extensions.Configuration.Abstractions.xml",
        "lib/net9.0/Microsoft.Extensions.Configuration.Abstractions.dll",
        "lib/net9.0/Microsoft.Extensions.Configuration.Abstractions.xml",
        "lib/netstandard2.0/Microsoft.Extensions.Configuration.Abstractions.dll",
        "lib/netstandard2.0/Microsoft.Extensions.Configuration.Abstractions.xml",
        "microsoft.extensions.configuration.abstractions.9.0.7.nupkg.sha512",
        "microsoft.extensions.configuration.abstractions.nuspec",
        "useSharedDesignerContext.txt"
      ]
    },
    "Microsoft.Extensions.Configuration.Binder/9.0.0": {
      "sha512": "RiScL99DcyngY9zJA2ROrri7Br8tn5N4hP4YNvGdTN/bvg1A3dwvDOxHnNZ3Im7x2SJ5i4LkX1uPiR/MfSFBLQ==",
      "type": "package",
      "path": "microsoft.extensions.configuration.binder/9.0.0",
      "files": [
        ".nupkg.metadata",
        ".signature.p7s",
        "Icon.png",
        "LICENSE.TXT",
        "PACKAGE.md",
        "THIRD-PARTY-NOTICES.TXT",
        "analyzers/dotnet/cs/Microsoft.Extensions.Configuration.Binder.SourceGeneration.dll",
        "analyzers/dotnet/cs/cs/Microsoft.Extensions.Configuration.Binder.SourceGeneration.resources.dll",
        "analyzers/dotnet/cs/de/Microsoft.Extensions.Configuration.Binder.SourceGeneration.resources.dll",
        "analyzers/dotnet/cs/es/Microsoft.Extensions.Configuration.Binder.SourceGeneration.resources.dll",
        "analyzers/dotnet/cs/fr/Microsoft.Extensions.Configuration.Binder.SourceGeneration.resources.dll",
        "analyzers/dotnet/cs/it/Microsoft.Extensions.Configuration.Binder.SourceGeneration.resources.dll",
        "analyzers/dotnet/cs/ja/Microsoft.Extensions.Configuration.Binder.SourceGeneration.resources.dll",
        "analyzers/dotnet/cs/ko/Microsoft.Extensions.Configuration.Binder.SourceGeneration.resources.dll",
        "analyzers/dotnet/cs/pl/Microsoft.Extensions.Configuration.Binder.SourceGeneration.resources.dll",
        "analyzers/dotnet/cs/pt-BR/Microsoft.Extensions.Configuration.Binder.SourceGeneration.resources.dll",
        "analyzers/dotnet/cs/ru/Microsoft.Extensions.Configuration.Binder.SourceGeneration.resources.dll",
        "analyzers/dotnet/cs/tr/Microsoft.Extensions.Configuration.Binder.SourceGeneration.resources.dll",
        "analyzers/dotnet/cs/zh-Hans/Microsoft.Extensions.Configuration.Binder.SourceGeneration.resources.dll",
        "analyzers/dotnet/cs/zh-Hant/Microsoft.Extensions.Configuration.Binder.SourceGeneration.resources.dll",
        "buildTransitive/netstandard2.0/Microsoft.Extensions.Configuration.Binder.targets",
        "lib/net462/Microsoft.Extensions.Configuration.Binder.dll",
        "lib/net462/Microsoft.Extensions.Configuration.Binder.xml",
        "lib/net8.0/Microsoft.Extensions.Configuration.Binder.dll",
        "lib/net8.0/Microsoft.Extensions.Configuration.Binder.xml",
        "lib/net9.0/Microsoft.Extensions.Configuration.Binder.dll",
        "lib/net9.0/Microsoft.Extensions.Configuration.Binder.xml",
        "lib/netstandard2.0/Microsoft.Extensions.Configuration.Binder.dll",
        "lib/netstandard2.0/Microsoft.Extensions.Configuration.Binder.xml",
        "microsoft.extensions.configuration.binder.9.0.0.nupkg.sha512",
        "microsoft.extensions.configuration.binder.nuspec",
        "useSharedDesignerContext.txt"
      ]
    },
    "Microsoft.Extensions.DependencyInjection/9.0.7": {
      "sha512": "i05AYA91vgq0as84ROVCyltD2gnxaba/f1Qw2rG7mUsS0gv8cPTr1Gm7jPQHq7JTr4MJoQUcanLVs16tIOUJaQ==",
      "type": "package",
      "path": "microsoft.extensions.dependencyinjection/9.0.7",
      "files": [
        ".nupkg.metadata",
        ".signature.p7s",
        "Icon.png",
        "LICENSE.TXT",
        "PACKAGE.md",
        "THIRD-PARTY-NOTICES.TXT",
        "buildTransitive/net461/Microsoft.Extensions.DependencyInjection.targets",
        "buildTransitive/net462/_._",
        "buildTransitive/net8.0/_._",
        "buildTransitive/netcoreapp2.0/Microsoft.Extensions.DependencyInjection.targets",
        "lib/net462/Microsoft.Extensions.DependencyInjection.dll",
        "lib/net462/Microsoft.Extensions.DependencyInjection.xml",
        "lib/net8.0/Microsoft.Extensions.DependencyInjection.dll",
        "lib/net8.0/Microsoft.Extensions.DependencyInjection.xml",
        "lib/net9.0/Microsoft.Extensions.DependencyInjection.dll",
        "lib/net9.0/Microsoft.Extensions.DependencyInjection.xml",
        "lib/netstandard2.0/Microsoft.Extensions.DependencyInjection.dll",
        "lib/netstandard2.0/Microsoft.Extensions.DependencyInjection.xml",
        "lib/netstandard2.1/Microsoft.Extensions.DependencyInjection.dll",
        "lib/netstandard2.1/Microsoft.Extensions.DependencyInjection.xml",
        "microsoft.extensions.dependencyinjection.9.0.7.nupkg.sha512",
        "microsoft.extensions.dependencyinjection.nuspec",
        "useSharedDesignerContext.txt"
      ]
    },
    "Microsoft.Extensions.DependencyInjection.Abstractions/9.0.7": {
      "sha512": "iPK1FxbGFr2Xb+4Y+dTYI8Gupu9pOi8I3JPuPsrogUmEhe2hzZ9LpCmolMEBhVDo2ikcSr7G5zYiwaapHSQTew==",
      "type": "package",
      "path": "microsoft.extensions.dependencyinjection.abstractions/9.0.7",
      "files": [
        ".nupkg.metadata",
        ".signature.p7s",
        "Icon.png",
        "LICENSE.TXT",
        "PACKAGE.md",
        "THIRD-PARTY-NOTICES.TXT",
        "buildTransitive/net461/Microsoft.Extensions.DependencyInjection.Abstractions.targets",
        "buildTransitive/net462/_._",
        "buildTransitive/net8.0/_._",
        "buildTransitive/netcoreapp2.0/Microsoft.Extensions.DependencyInjection.Abstractions.targets",
        "lib/net462/Microsoft.Extensions.DependencyInjection.Abstractions.dll",
        "lib/net462/Microsoft.Extensions.DependencyInjection.Abstractions.xml",
        "lib/net8.0/Microsoft.Extensions.DependencyInjection.Abstractions.dll",
        "lib/net8.0/Microsoft.Extensions.DependencyInjection.Abstractions.xml",
        "lib/net9.0/Microsoft.Extensions.DependencyInjection.Abstractions.dll",
        "lib/net9.0/Microsoft.Extensions.DependencyInjection.Abstractions.xml",
        "lib/netstandard2.0/Microsoft.Extensions.DependencyInjection.Abstractions.dll",
        "lib/netstandard2.0/Microsoft.Extensions.DependencyInjection.Abstractions.xml",
        "lib/netstandard2.1/Microsoft.Extensions.DependencyInjection.Abstractions.dll",
        "lib/netstandard2.1/Microsoft.Extensions.DependencyInjection.Abstractions.xml",
        "microsoft.extensions.dependencyinjection.abstractions.9.0.7.nupkg.sha512",
        "microsoft.extensions.dependencyinjection.abstractions.nuspec",
        "useSharedDesignerContext.txt"
      ]
    },
    "Microsoft.Extensions.DependencyModel/9.0.7": {
      "sha512": "aXEt8QW1Fj9aC81GfkMtfip4wfbkEA7VBvNkx6Rx6ZKyqXIF/9qzRtH6v/2096IDK4lt6dlQp5Ajf+kjHfUdOA==",
      "type": "package",
      "path": "microsoft.extensions.dependencymodel/9.0.7",
      "files": [
        ".nupkg.metadata",
        ".signature.p7s",
        "Icon.png",
        "LICENSE.TXT",
        "PACKAGE.md",
        "THIRD-PARTY-NOTICES.TXT",
        "buildTransitive/net461/Microsoft.Extensions.DependencyModel.targets",
        "buildTransitive/net462/_._",
        "buildTransitive/net8.0/_._",
        "buildTransitive/netcoreapp2.0/Microsoft.Extensions.DependencyModel.targets",
        "lib/net462/Microsoft.Extensions.DependencyModel.dll",
        "lib/net462/Microsoft.Extensions.DependencyModel.xml",
        "lib/net8.0/Microsoft.Extensions.DependencyModel.dll",
        "lib/net8.0/Microsoft.Extensions.DependencyModel.xml",
        "lib/net9.0/Microsoft.Extensions.DependencyModel.dll",
        "lib/net9.0/Microsoft.Extensions.DependencyModel.xml",
        "lib/netstandard2.0/Microsoft.Extensions.DependencyModel.dll",
        "lib/netstandard2.0/Microsoft.Extensions.DependencyModel.xml",
        "microsoft.extensions.dependencymodel.9.0.7.nupkg.sha512",
        "microsoft.extensions.dependencymodel.nuspec",
        "useSharedDesignerContext.txt"
      ]
    },
    "Microsoft.Extensions.Diagnostics.Abstractions/9.0.0": {
      "sha512": "1K8P7XzuzX8W8pmXcZjcrqS6x5eSSdvhQohmcpgiQNY/HlDAlnrhR9dvlURfFz428A+RTCJpUyB+aKTA6AgVcQ==",
      "type": "package",
      "path": "microsoft.extensions.diagnostics.abstractions/9.0.0",
      "files": [
        ".nupkg.metadata",
        ".signature.p7s",
        "Icon.png",
        "LICENSE.TXT",
        "THIRD-PARTY-NOTICES.TXT",
        "buildTransitive/net461/Microsoft.Extensions.Diagnostics.Abstractions.targets",
        "buildTransitive/net462/_._",
        "buildTransitive/net8.0/_._",
        "buildTransitive/netcoreapp2.0/Microsoft.Extensions.Diagnostics.Abstractions.targets",
        "lib/net462/Microsoft.Extensions.Diagnostics.Abstractions.dll",
        "lib/net462/Microsoft.Extensions.Diagnostics.Abstractions.xml",
        "lib/net8.0/Microsoft.Extensions.Diagnostics.Abstractions.dll",
        "lib/net8.0/Microsoft.Extensions.Diagnostics.Abstractions.xml",
        "lib/net9.0/Microsoft.Extensions.Diagnostics.Abstractions.dll",
        "lib/net9.0/Microsoft.Extensions.Diagnostics.Abstractions.xml",
        "lib/netstandard2.0/Microsoft.Extensions.Diagnostics.Abstractions.dll",
        "lib/netstandard2.0/Microsoft.Extensions.Diagnostics.Abstractions.xml",
        "microsoft.extensions.diagnostics.abstractions.9.0.0.nupkg.sha512",
        "microsoft.extensions.diagnostics.abstractions.nuspec",
        "useSharedDesignerContext.txt"
      ]
    },
    "Microsoft.Extensions.FileProviders.Abstractions/9.0.0": {
      "sha512": "uK439QzYR0q2emLVtYzwyK3x+T5bTY4yWsd/k/ZUS9LR6Sflp8MIdhGXW8kQCd86dQD4tLqvcbLkku8qHY263Q==",
      "type": "package",
      "path": "microsoft.extensions.fileproviders.abstractions/9.0.0",
      "files": [
        ".nupkg.metadata",
        ".signature.p7s",
        "Icon.png",
        "LICENSE.TXT",
        "PACKAGE.md",
        "THIRD-PARTY-NOTICES.TXT",
        "buildTransitive/net461/Microsoft.Extensions.FileProviders.Abstractions.targets",
        "buildTransitive/net462/_._",
        "buildTransitive/net8.0/_._",
        "buildTransitive/netcoreapp2.0/Microsoft.Extensions.FileProviders.Abstractions.targets",
        "lib/net462/Microsoft.Extensions.FileProviders.Abstractions.dll",
        "lib/net462/Microsoft.Extensions.FileProviders.Abstractions.xml",
        "lib/net8.0/Microsoft.Extensions.FileProviders.Abstractions.dll",
        "lib/net8.0/Microsoft.Extensions.FileProviders.Abstractions.xml",
        "lib/net9.0/Microsoft.Extensions.FileProviders.Abstractions.dll",
        "lib/net9.0/Microsoft.Extensions.FileProviders.Abstractions.xml",
        "lib/netstandard2.0/Microsoft.Extensions.FileProviders.Abstractions.dll",
        "lib/netstandard2.0/Microsoft.Extensions.FileProviders.Abstractions.xml",
        "microsoft.extensions.fileproviders.abstractions.9.0.0.nupkg.sha512",
        "microsoft.extensions.fileproviders.abstractions.nuspec",
        "useSharedDesignerContext.txt"
      ]
    },
    "Microsoft.Extensions.Hosting.Abstractions/9.0.0": {
      "sha512": "yUKJgu81ExjvqbNWqZKshBbLntZMbMVz/P7Way2SBx7bMqA08Mfdc9O7hWDKAiSp+zPUGT6LKcSCQIPeDK+CCw==",
      "type": "package",
      "path": "microsoft.extensions.hosting.abstractions/9.0.0",
      "files": [
        ".nupkg.metadata",
        ".signature.p7s",
        "Icon.png",
        "LICENSE.TXT",
        "PACKAGE.md",
        "THIRD-PARTY-NOTICES.TXT",
        "buildTransitive/net461/Microsoft.Extensions.Hosting.Abstractions.targets",
        "buildTransitive/net462/_._",
        "buildTransitive/net8.0/_._",
        "buildTransitive/netcoreapp2.0/Microsoft.Extensions.Hosting.Abstractions.targets",
        "lib/net462/Microsoft.Extensions.Hosting.Abstractions.dll",
        "lib/net462/Microsoft.Extensions.Hosting.Abstractions.xml",
        "lib/net8.0/Microsoft.Extensions.Hosting.Abstractions.dll",
        "lib/net8.0/Microsoft.Extensions.Hosting.Abstractions.xml",
        "lib/net9.0/Microsoft.Extensions.Hosting.Abstractions.dll",
        "lib/net9.0/Microsoft.Extensions.Hosting.Abstractions.xml",
        "lib/netstandard2.0/Microsoft.Extensions.Hosting.Abstractions.dll",
        "lib/netstandard2.0/Microsoft.Extensions.Hosting.Abstractions.xml",
        "lib/netstandard2.1/Microsoft.Extensions.Hosting.Abstractions.dll",
        "lib/netstandard2.1/Microsoft.Extensions.Hosting.Abstractions.xml",
        "microsoft.extensions.hosting.abstractions.9.0.0.nupkg.sha512",
        "microsoft.extensions.hosting.abstractions.nuspec",
        "useSharedDesignerContext.txt"
      ]
    },
    "Microsoft.Extensions.Identity.Core/9.0.7": {
      "sha512": "yFMK7yhLYbiwiiKOI/A1rReteRbO4vnN3SPNF5YpUHf6BvSMn5K1TDa7GVszJBH/VmxP0EAsHnSH05GEV0x3cg==",
      "type": "package",
      "path": "microsoft.extensions.identity.core/9.0.7",
      "files": [
        ".nupkg.metadata",
        ".signature.p7s",
        "Icon.png",
        "THIRD-PARTY-NOTICES.TXT",
        "lib/net462/Microsoft.Extensions.Identity.Core.dll",
        "lib/net462/Microsoft.Extensions.Identity.Core.xml",
        "lib/net9.0/Microsoft.Extensions.Identity.Core.dll",
        "lib/net9.0/Microsoft.Extensions.Identity.Core.xml",
        "lib/netstandard2.0/Microsoft.Extensions.Identity.Core.dll",
        "lib/netstandard2.0/Microsoft.Extensions.Identity.Core.xml",
        "microsoft.extensions.identity.core.9.0.7.nupkg.sha512",
        "microsoft.extensions.identity.core.nuspec"
      ]
    },
    "Microsoft.Extensions.Identity.Stores/9.0.7": {
      "sha512": "mf04+xUV6HCeLROYHZeGSSSIbwXN2taLOcDpSKYO6BawqNOJoBSN9MaQ5vMNrlnH6BnXYPO8S4PuREftqXx5KA==",
      "type": "package",
      "path": "microsoft.extensions.identity.stores/9.0.7",
      "files": [
        ".nupkg.metadata",
        ".signature.p7s",
        "Icon.png",
        "THIRD-PARTY-NOTICES.TXT",
        "lib/net462/Microsoft.Extensions.Identity.Stores.dll",
        "lib/net462/Microsoft.Extensions.Identity.Stores.xml",
        "lib/net9.0/Microsoft.Extensions.Identity.Stores.dll",
        "lib/net9.0/Microsoft.Extensions.Identity.Stores.xml",
        "lib/netstandard2.0/Microsoft.Extensions.Identity.Stores.dll",
        "lib/netstandard2.0/Microsoft.Extensions.Identity.Stores.xml",
        "microsoft.extensions.identity.stores.9.0.7.nupkg.sha512",
        "microsoft.extensions.identity.stores.nuspec"
      ]
    },
    "Microsoft.Extensions.Logging/9.0.7": {
      "sha512": "fdIeQpXYV8yxSWG03cCbU2Otdrq4NWuhnQLXokWLv3L9YcK055E7u8WFJvP+uuP4CFeCEoqZQL4yPcjuXhCZrg==",
      "type": "package",
      "path": "microsoft.extensions.logging/9.0.7",
      "files": [
        ".nupkg.metadata",
        ".signature.p7s",
        "Icon.png",
        "LICENSE.TXT",
        "PACKAGE.md",
        "THIRD-PARTY-NOTICES.TXT",
        "buildTransitive/net461/Microsoft.Extensions.Logging.targets",
        "buildTransitive/net462/_._",
        "buildTransitive/net8.0/_._",
        "buildTransitive/netcoreapp2.0/Microsoft.Extensions.Logging.targets",
        "lib/net462/Microsoft.Extensions.Logging.dll",
        "lib/net462/Microsoft.Extensions.Logging.xml",
        "lib/net8.0/Microsoft.Extensions.Logging.dll",
        "lib/net8.0/Microsoft.Extensions.Logging.xml",
        "lib/net9.0/Microsoft.Extensions.Logging.dll",
        "lib/net9.0/Microsoft.Extensions.Logging.xml",
        "lib/netstandard2.0/Microsoft.Extensions.Logging.dll",
        "lib/netstandard2.0/Microsoft.Extensions.Logging.xml",
        "lib/netstandard2.1/Microsoft.Extensions.Logging.dll",
        "lib/netstandard2.1/Microsoft.Extensions.Logging.xml",
        "microsoft.extensions.logging.9.0.7.nupkg.sha512",
        "microsoft.extensions.logging.nuspec",
        "useSharedDesignerContext.txt"
      ]
    },
    "Microsoft.Extensions.Logging.Abstractions/9.0.7": {
      "sha512": "sMM6NEAdUTE/elJ2wqjOi0iBWqZmSyaTByLF9e8XHv6DRJFFnOe0N+s8Uc6C91E4SboQCfLswaBIZ+9ZXA98AA==",
      "type": "package",
      "path": "microsoft.extensions.logging.abstractions/9.0.7",
      "files": [
        ".nupkg.metadata",
        ".signature.p7s",
        "Icon.png",
        "LICENSE.TXT",
        "PACKAGE.md",
        "THIRD-PARTY-NOTICES.TXT",
        "analyzers/dotnet/roslyn3.11/cs/Microsoft.Extensions.Logging.Generators.dll",
        "analyzers/dotnet/roslyn3.11/cs/cs/Microsoft.Extensions.Logging.Generators.resources.dll",
        "analyzers/dotnet/roslyn3.11/cs/de/Microsoft.Extensions.Logging.Generators.resources.dll",
        "analyzers/dotnet/roslyn3.11/cs/es/Microsoft.Extensions.Logging.Generators.resources.dll",
        "analyzers/dotnet/roslyn3.11/cs/fr/Microsoft.Extensions.Logging.Generators.resources.dll",
        "analyzers/dotnet/roslyn3.11/cs/it/Microsoft.Extensions.Logging.Generators.resources.dll",
        "analyzers/dotnet/roslyn3.11/cs/ja/Microsoft.Extensions.Logging.Generators.resources.dll",
        "analyzers/dotnet/roslyn3.11/cs/ko/Microsoft.Extensions.Logging.Generators.resources.dll",
        "analyzers/dotnet/roslyn3.11/cs/pl/Microsoft.Extensions.Logging.Generators.resources.dll",
        "analyzers/dotnet/roslyn3.11/cs/pt-BR/Microsoft.Extensions.Logging.Generators.resources.dll",
        "analyzers/dotnet/roslyn3.11/cs/ru/Microsoft.Extensions.Logging.Generators.resources.dll",
        "analyzers/dotnet/roslyn3.11/cs/tr/Microsoft.Extensions.Logging.Generators.resources.dll",
        "analyzers/dotnet/roslyn3.11/cs/zh-Hans/Microsoft.Extensions.Logging.Generators.resources.dll",
        "analyzers/dotnet/roslyn3.11/cs/zh-Hant/Microsoft.Extensions.Logging.Generators.resources.dll",
        "analyzers/dotnet/roslyn4.0/cs/Microsoft.Extensions.Logging.Generators.dll",
        "analyzers/dotnet/roslyn4.0/cs/cs/Microsoft.Extensions.Logging.Generators.resources.dll",
        "analyzers/dotnet/roslyn4.0/cs/de/Microsoft.Extensions.Logging.Generators.resources.dll",
        "analyzers/dotnet/roslyn4.0/cs/es/Microsoft.Extensions.Logging.Generators.resources.dll",
        "analyzers/dotnet/roslyn4.0/cs/fr/Microsoft.Extensions.Logging.Generators.resources.dll",
        "analyzers/dotnet/roslyn4.0/cs/it/Microsoft.Extensions.Logging.Generators.resources.dll",
        "analyzers/dotnet/roslyn4.0/cs/ja/Microsoft.Extensions.Logging.Generators.resources.dll",
        "analyzers/dotnet/roslyn4.0/cs/ko/Microsoft.Extensions.Logging.Generators.resources.dll",
        "analyzers/dotnet/roslyn4.0/cs/pl/Microsoft.Extensions.Logging.Generators.resources.dll",
        "analyzers/dotnet/roslyn4.0/cs/pt-BR/Microsoft.Extensions.Logging.Generators.resources.dll",
        "analyzers/dotnet/roslyn4.0/cs/ru/Microsoft.Extensions.Logging.Generators.resources.dll",
        "analyzers/dotnet/roslyn4.0/cs/tr/Microsoft.Extensions.Logging.Generators.resources.dll",
        "analyzers/dotnet/roslyn4.0/cs/zh-Hans/Microsoft.Extensions.Logging.Generators.resources.dll",
        "analyzers/dotnet/roslyn4.0/cs/zh-Hant/Microsoft.Extensions.Logging.Generators.resources.dll",
        "analyzers/dotnet/roslyn4.4/cs/Microsoft.Extensions.Logging.Generators.dll",
        "analyzers/dotnet/roslyn4.4/cs/cs/Microsoft.Extensions.Logging.Generators.resources.dll",
        "analyzers/dotnet/roslyn4.4/cs/de/Microsoft.Extensions.Logging.Generators.resources.dll",
        "analyzers/dotnet/roslyn4.4/cs/es/Microsoft.Extensions.Logging.Generators.resources.dll",
        "analyzers/dotnet/roslyn4.4/cs/fr/Microsoft.Extensions.Logging.Generators.resources.dll",
        "analyzers/dotnet/roslyn4.4/cs/it/Microsoft.Extensions.Logging.Generators.resources.dll",
        "analyzers/dotnet/roslyn4.4/cs/ja/Microsoft.Extensions.Logging.Generators.resources.dll",
        "analyzers/dotnet/roslyn4.4/cs/ko/Microsoft.Extensions.Logging.Generators.resources.dll",
        "analyzers/dotnet/roslyn4.4/cs/pl/Microsoft.Extensions.Logging.Generators.resources.dll",
        "analyzers/dotnet/roslyn4.4/cs/pt-BR/Microsoft.Extensions.Logging.Generators.resources.dll",
        "analyzers/dotnet/roslyn4.4/cs/ru/Microsoft.Extensions.Logging.Generators.resources.dll",
        "analyzers/dotnet/roslyn4.4/cs/tr/Microsoft.Extensions.Logging.Generators.resources.dll",
        "analyzers/dotnet/roslyn4.4/cs/zh-Hans/Microsoft.Extensions.Logging.Generators.resources.dll",
        "analyzers/dotnet/roslyn4.4/cs/zh-Hant/Microsoft.Extensions.Logging.Generators.resources.dll",
        "buildTransitive/net461/Microsoft.Extensions.Logging.Abstractions.targets",
        "buildTransitive/net462/Microsoft.Extensions.Logging.Abstractions.targets",
        "buildTransitive/net8.0/Microsoft.Extensions.Logging.Abstractions.targets",
        "buildTransitive/netcoreapp2.0/Microsoft.Extensions.Logging.Abstractions.targets",
        "buildTransitive/netstandard2.0/Microsoft.Extensions.Logging.Abstractions.targets",
        "lib/net462/Microsoft.Extensions.Logging.Abstractions.dll",
        "lib/net462/Microsoft.Extensions.Logging.Abstractions.xml",
        "lib/net8.0/Microsoft.Extensions.Logging.Abstractions.dll",
        "lib/net8.0/Microsoft.Extensions.Logging.Abstractions.xml",
        "lib/net9.0/Microsoft.Extensions.Logging.Abstractions.dll",
        "lib/net9.0/Microsoft.Extensions.Logging.Abstractions.xml",
        "lib/netstandard2.0/Microsoft.Extensions.Logging.Abstractions.dll",
        "lib/netstandard2.0/Microsoft.Extensions.Logging.Abstractions.xml",
        "microsoft.extensions.logging.abstractions.9.0.7.nupkg.sha512",
        "microsoft.extensions.logging.abstractions.nuspec",
        "useSharedDesignerContext.txt"
      ]
    },
    "Microsoft.Extensions.Options/9.0.7": {
      "sha512": "trJnF6cRWgR5uMmHpGoHmM1wOVFdIYlELlkO9zX+RfieK0321Y55zrcs4AaEymKup7dxgEN/uJU25CAcMNQRXw==",
      "type": "package",
      "path": "microsoft.extensions.options/9.0.7",
      "files": [
        ".nupkg.metadata",
        ".signature.p7s",
        "Icon.png",
        "LICENSE.TXT",
        "PACKAGE.md",
        "THIRD-PARTY-NOTICES.TXT",
        "analyzers/dotnet/roslyn4.4/cs/Microsoft.Extensions.Options.SourceGeneration.dll",
        "analyzers/dotnet/roslyn4.4/cs/cs/Microsoft.Extensions.Options.SourceGeneration.resources.dll",
        "analyzers/dotnet/roslyn4.4/cs/de/Microsoft.Extensions.Options.SourceGeneration.resources.dll",
        "analyzers/dotnet/roslyn4.4/cs/es/Microsoft.Extensions.Options.SourceGeneration.resources.dll",
        "analyzers/dotnet/roslyn4.4/cs/fr/Microsoft.Extensions.Options.SourceGeneration.resources.dll",
        "analyzers/dotnet/roslyn4.4/cs/it/Microsoft.Extensions.Options.SourceGeneration.resources.dll",
        "analyzers/dotnet/roslyn4.4/cs/ja/Microsoft.Extensions.Options.SourceGeneration.resources.dll",
        "analyzers/dotnet/roslyn4.4/cs/ko/Microsoft.Extensions.Options.SourceGeneration.resources.dll",
        "analyzers/dotnet/roslyn4.4/cs/pl/Microsoft.Extensions.Options.SourceGeneration.resources.dll",
        "analyzers/dotnet/roslyn4.4/cs/pt-BR/Microsoft.Extensions.Options.SourceGeneration.resources.dll",
        "analyzers/dotnet/roslyn4.4/cs/ru/Microsoft.Extensions.Options.SourceGeneration.resources.dll",
        "analyzers/dotnet/roslyn4.4/cs/tr/Microsoft.Extensions.Options.SourceGeneration.resources.dll",
        "analyzers/dotnet/roslyn4.4/cs/zh-Hans/Microsoft.Extensions.Options.SourceGeneration.resources.dll",
        "analyzers/dotnet/roslyn4.4/cs/zh-Hant/Microsoft.Extensions.Options.SourceGeneration.resources.dll",
        "buildTransitive/net461/Microsoft.Extensions.Options.targets",
        "buildTransitive/net462/Microsoft.Extensions.Options.targets",
        "buildTransitive/net8.0/Microsoft.Extensions.Options.targets",
        "buildTransitive/netcoreapp2.0/Microsoft.Extensions.Options.targets",
        "buildTransitive/netstandard2.0/Microsoft.Extensions.Options.targets",
        "lib/net462/Microsoft.Extensions.Options.dll",
        "lib/net462/Microsoft.Extensions.Options.xml",
        "lib/net8.0/Microsoft.Extensions.Options.dll",
        "lib/net8.0/Microsoft.Extensions.Options.xml",
        "lib/net9.0/Microsoft.Extensions.Options.dll",
        "lib/net9.0/Microsoft.Extensions.Options.xml",
        "lib/netstandard2.0/Microsoft.Extensions.Options.dll",
        "lib/netstandard2.0/Microsoft.Extensions.Options.xml",
        "lib/netstandard2.1/Microsoft.Extensions.Options.dll",
        "lib/netstandard2.1/Microsoft.Extensions.Options.xml",
        "microsoft.extensions.options.9.0.7.nupkg.sha512",
        "microsoft.extensions.options.nuspec",
        "useSharedDesignerContext.txt"
      ]
    },
    "Microsoft.Extensions.Options.ConfigurationExtensions/8.0.0": {
      "sha512": "0f4DMRqEd50zQh+UyJc+/HiBsZ3vhAQALgdkcQEalSH1L2isdC7Yj54M3cyo5e+BeO5fcBQ7Dxly8XiBBcvRgw==",
      "type": "package",
      "path": "microsoft.extensions.options.configurationextensions/8.0.0",
      "files": [
        ".nupkg.metadata",
        ".signature.p7s",
        "Icon.png",
        "LICENSE.TXT",
        "PACKAGE.md",
        "THIRD-PARTY-NOTICES.TXT",
        "buildTransitive/net461/Microsoft.Extensions.Options.ConfigurationExtensions.targets",
        "buildTransitive/net462/_._",
        "buildTransitive/net6.0/_._",
        "buildTransitive/netcoreapp2.0/Microsoft.Extensions.Options.ConfigurationExtensions.targets",
        "lib/net462/Microsoft.Extensions.Options.ConfigurationExtensions.dll",
        "lib/net462/Microsoft.Extensions.Options.ConfigurationExtensions.xml",
        "lib/net6.0/Microsoft.Extensions.Options.ConfigurationExtensions.dll",
        "lib/net6.0/Microsoft.Extensions.Options.ConfigurationExtensions.xml",
        "lib/net7.0/Microsoft.Extensions.Options.ConfigurationExtensions.dll",
        "lib/net7.0/Microsoft.Extensions.Options.ConfigurationExtensions.xml",
        "lib/net8.0/Microsoft.Extensions.Options.ConfigurationExtensions.dll",
        "lib/net8.0/Microsoft.Extensions.Options.ConfigurationExtensions.xml",
        "lib/netstandard2.0/Microsoft.Extensions.Options.ConfigurationExtensions.dll",
        "lib/netstandard2.0/Microsoft.Extensions.Options.ConfigurationExtensions.xml",
        "microsoft.extensions.options.configurationextensions.8.0.0.nupkg.sha512",
        "microsoft.extensions.options.configurationextensions.nuspec",
        "useSharedDesignerContext.txt"
      ]
    },
    "Microsoft.Extensions.Primitives/9.0.7": {
      "sha512": "ti/zD9BuuO50IqlvhWQs9GHxkCmoph5BHjGiWKdg2t6Or8XoyAfRJiKag+uvd/fpASnNklfsB01WpZ4fhAe0VQ==",
      "type": "package",
      "path": "microsoft.extensions.primitives/9.0.7",
      "files": [
        ".nupkg.metadata",
        ".signature.p7s",
        "Icon.png",
        "LICENSE.TXT",
        "PACKAGE.md",
        "THIRD-PARTY-NOTICES.TXT",
        "buildTransitive/net461/Microsoft.Extensions.Primitives.targets",
        "buildTransitive/net462/_._",
        "buildTransitive/net8.0/_._",
        "buildTransitive/netcoreapp2.0/Microsoft.Extensions.Primitives.targets",
        "lib/net462/Microsoft.Extensions.Primitives.dll",
        "lib/net462/Microsoft.Extensions.Primitives.xml",
        "lib/net8.0/Microsoft.Extensions.Primitives.dll",
        "lib/net8.0/Microsoft.Extensions.Primitives.xml",
        "lib/net9.0/Microsoft.Extensions.Primitives.dll",
        "lib/net9.0/Microsoft.Extensions.Primitives.xml",
        "lib/netstandard2.0/Microsoft.Extensions.Primitives.dll",
        "lib/netstandard2.0/Microsoft.Extensions.Primitives.xml",
        "microsoft.extensions.primitives.9.0.7.nupkg.sha512",
        "microsoft.extensions.primitives.nuspec",
        "useSharedDesignerContext.txt"
      ]
    },
    "Microsoft.Identity.Client/4.73.1": {
      "sha512": "NnDLS8QwYqO5ZZecL2oioi1LUqjh5Ewk4bMLzbgiXJbQmZhDLtKwLxL3DpGMlQAJ2G4KgEnvGPKa+OOgffeJbw==",
      "type": "package",
      "path": "microsoft.identity.client/4.73.1",
      "files": [
        ".nupkg.metadata",
        ".signature.p7s",
        "README.md",
        "lib/net462/Microsoft.Identity.Client.dll",
        "lib/net462/Microsoft.Identity.Client.xml",
        "lib/net472/Microsoft.Identity.Client.dll",
        "lib/net472/Microsoft.Identity.Client.xml",
        "lib/net8.0-android34.0/Microsoft.Identity.Client.aar",
        "lib/net8.0-android34.0/Microsoft.Identity.Client.dll",
        "lib/net8.0-android34.0/Microsoft.Identity.Client.xml",
        "lib/net8.0-ios18.0/Microsoft.Identity.Client.dll",
        "lib/net8.0-ios18.0/Microsoft.Identity.Client.xml",
        "lib/net8.0/Microsoft.Identity.Client.dll",
        "lib/net8.0/Microsoft.Identity.Client.xml",
        "lib/netstandard2.0/Microsoft.Identity.Client.dll",
        "lib/netstandard2.0/Microsoft.Identity.Client.xml",
        "microsoft.identity.client.4.73.1.nupkg.sha512",
        "microsoft.identity.client.nuspec"
      ]
    },
    "Microsoft.Identity.Client.Extensions.Msal/4.61.3": {
      "sha512": "PWnJcznrSGr25MN8ajlc2XIDW4zCFu0U6FkpaNLEWLgd1NgFCp5uDY3mqLDgM8zCN8hqj8yo5wHYfLB2HjcdGw==",
      "type": "package",
      "path": "microsoft.identity.client.extensions.msal/4.61.3",
      "files": [
        ".nupkg.metadata",
        ".signature.p7s",
        "lib/net6.0/Microsoft.Identity.Client.Extensions.Msal.dll",
        "lib/net6.0/Microsoft.Identity.Client.Extensions.Msal.xml",
        "lib/netstandard2.0/Microsoft.Identity.Client.Extensions.Msal.dll",
        "lib/netstandard2.0/Microsoft.Identity.Client.Extensions.Msal.xml",
        "microsoft.identity.client.extensions.msal.4.61.3.nupkg.sha512",
        "microsoft.identity.client.extensions.msal.nuspec"
      ]
    },
    "Microsoft.IdentityModel.Abstractions/8.0.1": {
      "sha512": "OtlIWcyX01olfdevPKZdIPfBEvbcioDyBiE/Z2lHsopsMD7twcKtlN9kMevHmI5IIPhFpfwCIiR6qHQz1WHUIw==",
      "type": "package",
      "path": "microsoft.identitymodel.abstractions/8.0.1",
      "files": [
        ".nupkg.metadata",
        ".signature.p7s",
        "lib/net462/Microsoft.IdentityModel.Abstractions.dll",
        "lib/net462/Microsoft.IdentityModel.Abstractions.xml",
        "lib/net472/Microsoft.IdentityModel.Abstractions.dll",
        "lib/net472/Microsoft.IdentityModel.Abstractions.xml",
        "lib/net6.0/Microsoft.IdentityModel.Abstractions.dll",
        "lib/net6.0/Microsoft.IdentityModel.Abstractions.xml",
        "lib/net8.0/Microsoft.IdentityModel.Abstractions.dll",
        "lib/net8.0/Microsoft.IdentityModel.Abstractions.xml",
        "lib/net9.0/Microsoft.IdentityModel.Abstractions.dll",
        "lib/net9.0/Microsoft.IdentityModel.Abstractions.xml",
        "lib/netstandard2.0/Microsoft.IdentityModel.Abstractions.dll",
        "lib/netstandard2.0/Microsoft.IdentityModel.Abstractions.xml",
        "microsoft.identitymodel.abstractions.8.0.1.nupkg.sha512",
        "microsoft.identitymodel.abstractions.nuspec"
      ]
    },
    "Microsoft.IdentityModel.JsonWebTokens/8.0.1": {
      "sha512": "s6++gF9x0rQApQzOBbSyp4jUaAlwm+DroKfL8gdOHxs83k8SJfUXhuc46rDB3rNXBQ1MVRxqKUrqFhO/M0E97g==",
      "type": "package",
      "path": "microsoft.identitymodel.jsonwebtokens/8.0.1",
      "files": [
        ".nupkg.metadata",
        ".signature.p7s",
        "lib/net462/Microsoft.IdentityModel.JsonWebTokens.dll",
        "lib/net462/Microsoft.IdentityModel.JsonWebTokens.xml",
        "lib/net472/Microsoft.IdentityModel.JsonWebTokens.dll",
        "lib/net472/Microsoft.IdentityModel.JsonWebTokens.xml",
        "lib/net6.0/Microsoft.IdentityModel.JsonWebTokens.dll",
        "lib/net6.0/Microsoft.IdentityModel.JsonWebTokens.xml",
        "lib/net8.0/Microsoft.IdentityModel.JsonWebTokens.dll",
        "lib/net8.0/Microsoft.IdentityModel.JsonWebTokens.xml",
        "lib/net9.0/Microsoft.IdentityModel.JsonWebTokens.dll",
        "lib/net9.0/Microsoft.IdentityModel.JsonWebTokens.xml",
        "lib/netstandard2.0/Microsoft.IdentityModel.JsonWebTokens.dll",
        "lib/netstandard2.0/Microsoft.IdentityModel.JsonWebTokens.xml",
        "microsoft.identitymodel.jsonwebtokens.8.0.1.nupkg.sha512",
        "microsoft.identitymodel.jsonwebtokens.nuspec"
      ]
    },
    "Microsoft.IdentityModel.Logging/8.0.1": {
      "sha512": "UCPF2exZqBXe7v/6sGNiM6zCQOUXXQ9+v5VTb9gPB8ZSUPnX53BxlN78v2jsbIvK9Dq4GovQxo23x8JgWvm/Qg==",
      "type": "package",
      "path": "microsoft.identitymodel.logging/8.0.1",
      "files": [
        ".nupkg.metadata",
        ".signature.p7s",
        "lib/net462/Microsoft.IdentityModel.Logging.dll",
        "lib/net462/Microsoft.IdentityModel.Logging.xml",
        "lib/net472/Microsoft.IdentityModel.Logging.dll",
        "lib/net472/Microsoft.IdentityModel.Logging.xml",
        "lib/net6.0/Microsoft.IdentityModel.Logging.dll",
        "lib/net6.0/Microsoft.IdentityModel.Logging.xml",
        "lib/net8.0/Microsoft.IdentityModel.Logging.dll",
        "lib/net8.0/Microsoft.IdentityModel.Logging.xml",
        "lib/net9.0/Microsoft.IdentityModel.Logging.dll",
        "lib/net9.0/Microsoft.IdentityModel.Logging.xml",
        "lib/netstandard2.0/Microsoft.IdentityModel.Logging.dll",
        "lib/netstandard2.0/Microsoft.IdentityModel.Logging.xml",
        "microsoft.identitymodel.logging.8.0.1.nupkg.sha512",
        "microsoft.identitymodel.logging.nuspec"
      ]
    },
    "Microsoft.IdentityModel.Protocols/8.0.1": {
      "sha512": "uA2vpKqU3I2mBBEaeJAWPTjT9v1TZrGWKdgK6G5qJd03CLx83kdiqO9cmiK8/n1erkHzFBwU/RphP83aAe3i3g==",
      "type": "package",
      "path": "microsoft.identitymodel.protocols/8.0.1",
      "files": [
        ".nupkg.metadata",
        ".signature.p7s",
        "lib/net462/Microsoft.IdentityModel.Protocols.dll",
        "lib/net462/Microsoft.IdentityModel.Protocols.xml",
        "lib/net472/Microsoft.IdentityModel.Protocols.dll",
        "lib/net472/Microsoft.IdentityModel.Protocols.xml",
        "lib/net6.0/Microsoft.IdentityModel.Protocols.dll",
        "lib/net6.0/Microsoft.IdentityModel.Protocols.xml",
        "lib/net8.0/Microsoft.IdentityModel.Protocols.dll",
        "lib/net8.0/Microsoft.IdentityModel.Protocols.xml",
        "lib/net9.0/Microsoft.IdentityModel.Protocols.dll",
        "lib/net9.0/Microsoft.IdentityModel.Protocols.xml",
        "lib/netstandard2.0/Microsoft.IdentityModel.Protocols.dll",
        "lib/netstandard2.0/Microsoft.IdentityModel.Protocols.xml",
        "microsoft.identitymodel.protocols.8.0.1.nupkg.sha512",
        "microsoft.identitymodel.protocols.nuspec"
      ]
    },
    "Microsoft.IdentityModel.Protocols.OpenIdConnect/8.0.1": {
      "sha512": "AQDbfpL+yzuuGhO/mQhKNsp44pm5Jv8/BI4KiFXR7beVGZoSH35zMV3PrmcfvSTsyI6qrcR898NzUauD6SRigg==",
      "type": "package",
      "path": "microsoft.identitymodel.protocols.openidconnect/8.0.1",
      "files": [
        ".nupkg.metadata",
        ".signature.p7s",
        "lib/net462/Microsoft.IdentityModel.Protocols.OpenIdConnect.dll",
        "lib/net462/Microsoft.IdentityModel.Protocols.OpenIdConnect.xml",
        "lib/net472/Microsoft.IdentityModel.Protocols.OpenIdConnect.dll",
        "lib/net472/Microsoft.IdentityModel.Protocols.OpenIdConnect.xml",
        "lib/net6.0/Microsoft.IdentityModel.Protocols.OpenIdConnect.dll",
        "lib/net6.0/Microsoft.IdentityModel.Protocols.OpenIdConnect.xml",
        "lib/net8.0/Microsoft.IdentityModel.Protocols.OpenIdConnect.dll",
        "lib/net8.0/Microsoft.IdentityModel.Protocols.OpenIdConnect.xml",
        "lib/net9.0/Microsoft.IdentityModel.Protocols.OpenIdConnect.dll",
        "lib/net9.0/Microsoft.IdentityModel.Protocols.OpenIdConnect.xml",
        "lib/netstandard2.0/Microsoft.IdentityModel.Protocols.OpenIdConnect.dll",
        "lib/netstandard2.0/Microsoft.IdentityModel.Protocols.OpenIdConnect.xml",
        "microsoft.identitymodel.protocols.openidconnect.8.0.1.nupkg.sha512",
        "microsoft.identitymodel.protocols.openidconnect.nuspec"
      ]
    },
    "Microsoft.IdentityModel.Tokens/8.0.1": {
      "sha512": "kDimB6Dkd3nkW2oZPDkMkVHfQt3IDqO5gL0oa8WVy3OP4uE8Ij+8TXnqg9TOd9ufjsY3IDiGz7pCUbnfL18tjg==",
      "type": "package",
      "path": "microsoft.identitymodel.tokens/8.0.1",
      "files": [
        ".nupkg.metadata",
        ".signature.p7s",
        "lib/net462/Microsoft.IdentityModel.Tokens.dll",
        "lib/net462/Microsoft.IdentityModel.Tokens.xml",
        "lib/net472/Microsoft.IdentityModel.Tokens.dll",
        "lib/net472/Microsoft.IdentityModel.Tokens.xml",
        "lib/net6.0/Microsoft.IdentityModel.Tokens.dll",
        "lib/net6.0/Microsoft.IdentityModel.Tokens.xml",
        "lib/net8.0/Microsoft.IdentityModel.Tokens.dll",
        "lib/net8.0/Microsoft.IdentityModel.Tokens.xml",
        "lib/net9.0/Microsoft.IdentityModel.Tokens.dll",
        "lib/net9.0/Microsoft.IdentityModel.Tokens.xml",
        "lib/netstandard2.0/Microsoft.IdentityModel.Tokens.dll",
        "lib/netstandard2.0/Microsoft.IdentityModel.Tokens.xml",
        "microsoft.identitymodel.tokens.8.0.1.nupkg.sha512",
        "microsoft.identitymodel.tokens.nuspec"
      ]
    },
    "Microsoft.OpenApi/1.6.23": {
      "sha512": "tZ1I0KXnn98CWuV8cpI247A17jaY+ILS9vvF7yhI0uPPEqF4P1d7BWL5Uwtel10w9NucllHB3nTkfYTAcHAh8g==",
      "type": "package",
      "path": "microsoft.openapi/1.6.23",
      "files": [
        ".nupkg.metadata",
        ".signature.p7s",
        "README.md",
        "lib/netstandard2.0/Microsoft.OpenApi.dll",
        "lib/netstandard2.0/Microsoft.OpenApi.pdb",
        "lib/netstandard2.0/Microsoft.OpenApi.xml",
        "microsoft.openapi.1.6.23.nupkg.sha512",
        "microsoft.openapi.nuspec"
      ]
    },
    "Microsoft.SqlServer.Server/1.0.0": {
      "sha512": "N4KeF3cpcm1PUHym1RmakkzfkEv3GRMyofVv40uXsQhCQeglr2OHNcUk2WOG51AKpGO8ynGpo9M/kFXSzghwug==",
      "type": "package",
      "path": "microsoft.sqlserver.server/1.0.0",
      "files": [
        ".nupkg.metadata",
        ".signature.p7s",
        "dotnet.png",
        "lib/net46/Microsoft.SqlServer.Server.dll",
        "lib/net46/Microsoft.SqlServer.Server.pdb",
        "lib/net46/Microsoft.SqlServer.Server.xml",
        "lib/netstandard2.0/Microsoft.SqlServer.Server.dll",
        "lib/netstandard2.0/Microsoft.SqlServer.Server.pdb",
        "lib/netstandard2.0/Microsoft.SqlServer.Server.xml",
        "microsoft.sqlserver.server.1.0.0.nupkg.sha512",
        "microsoft.sqlserver.server.nuspec"
      ]
    },
    "Microsoft.Win32.SystemEvents/6.0.0": {
      "sha512": "hqTM5628jSsQiv+HGpiq3WKBl2c8v1KZfby2J6Pr7pEPlK9waPdgEO6b8A/+/xn/yZ9ulv8HuqK71ONy2tg67A==",
      "type": "package",
      "path": "microsoft.win32.systemevents/6.0.0",
      "files": [
        ".nupkg.metadata",
        ".signature.p7s",
        "Icon.png",
        "LICENSE.TXT",
        "THIRD-PARTY-NOTICES.TXT",
        "buildTransitive/netcoreapp2.0/Microsoft.Win32.SystemEvents.targets",
        "buildTransitive/netcoreapp3.1/_._",
        "lib/net461/Microsoft.Win32.SystemEvents.dll",
        "lib/net461/Microsoft.Win32.SystemEvents.xml",
        "lib/net6.0/Microsoft.Win32.SystemEvents.dll",
        "lib/net6.0/Microsoft.Win32.SystemEvents.xml",
        "lib/netcoreapp3.1/Microsoft.Win32.SystemEvents.dll",
        "lib/netcoreapp3.1/Microsoft.Win32.SystemEvents.xml",
        "lib/netstandard2.0/Microsoft.Win32.SystemEvents.dll",
        "lib/netstandard2.0/Microsoft.Win32.SystemEvents.xml",
        "microsoft.win32.systemevents.6.0.0.nupkg.sha512",
        "microsoft.win32.systemevents.nuspec",
        "runtimes/win/lib/net6.0/Microsoft.Win32.SystemEvents.dll",
        "runtimes/win/lib/net6.0/Microsoft.Win32.SystemEvents.xml",
        "runtimes/win/lib/netcoreapp3.1/Microsoft.Win32.SystemEvents.dll",
        "runtimes/win/lib/netcoreapp3.1/Microsoft.Win32.SystemEvents.xml",
        "useSharedDesignerContext.txt"
      ]
    },
    "Mono.TextTemplating/3.0.0": {
      "sha512": "YqueG52R/Xej4VVbKuRIodjiAhV0HR/XVbLbNrJhCZnzjnSjgMJ/dCdV0akQQxavX6hp/LC6rqLGLcXeQYU7XA==",
      "type": "package",
      "path": "mono.texttemplating/3.0.0",
      "files": [
        ".nupkg.metadata",
        ".signature.p7s",
        "LICENSE.txt/LICENSE",
        "buildTransitive/Mono.TextTemplating.targets",
        "lib/net472/Mono.TextTemplating.dll",
        "lib/net6.0/Mono.TextTemplating.dll",
        "lib/netstandard2.0/Mono.TextTemplating.dll",
        "mono.texttemplating.3.0.0.nupkg.sha512",
        "mono.texttemplating.nuspec",
        "readme.md"
      ]
    },
<<<<<<< HEAD
=======
    "Newtonsoft.Json/13.0.3": {
      "sha512": "HrC5BXdl00IP9zeV+0Z848QWPAoCr9P3bDEZguI+gkLcBKAOxix/tLEAAHC+UvDNPv4a2d18lOReHMOagPa+zQ==",
      "type": "package",
      "path": "newtonsoft.json/13.0.3",
      "files": [
        ".nupkg.metadata",
        ".signature.p7s",
        "LICENSE.md",
        "README.md",
        "lib/net20/Newtonsoft.Json.dll",
        "lib/net20/Newtonsoft.Json.xml",
        "lib/net35/Newtonsoft.Json.dll",
        "lib/net35/Newtonsoft.Json.xml",
        "lib/net40/Newtonsoft.Json.dll",
        "lib/net40/Newtonsoft.Json.xml",
        "lib/net45/Newtonsoft.Json.dll",
        "lib/net45/Newtonsoft.Json.xml",
        "lib/net6.0/Newtonsoft.Json.dll",
        "lib/net6.0/Newtonsoft.Json.xml",
        "lib/netstandard1.0/Newtonsoft.Json.dll",
        "lib/netstandard1.0/Newtonsoft.Json.xml",
        "lib/netstandard1.3/Newtonsoft.Json.dll",
        "lib/netstandard1.3/Newtonsoft.Json.xml",
        "lib/netstandard2.0/Newtonsoft.Json.dll",
        "lib/netstandard2.0/Newtonsoft.Json.xml",
        "newtonsoft.json.13.0.3.nupkg.sha512",
        "newtonsoft.json.nuspec",
        "packageIcon.png"
      ]
    },
    "Serilog/4.2.0": {
      "sha512": "gmoWVOvKgbME8TYR+gwMf7osROiWAURterc6Rt2dQyX7wtjZYpqFiA/pY6ztjGQKKV62GGCyOcmtP1UKMHgSmA==",
      "type": "package",
      "path": "serilog/4.2.0",
      "files": [
        ".nupkg.metadata",
        ".signature.p7s",
        "README.md",
        "icon.png",
        "lib/net462/Serilog.dll",
        "lib/net462/Serilog.xml",
        "lib/net471/Serilog.dll",
        "lib/net471/Serilog.xml",
        "lib/net6.0/Serilog.dll",
        "lib/net6.0/Serilog.xml",
        "lib/net8.0/Serilog.dll",
        "lib/net8.0/Serilog.xml",
        "lib/net9.0/Serilog.dll",
        "lib/net9.0/Serilog.xml",
        "lib/netstandard2.0/Serilog.dll",
        "lib/netstandard2.0/Serilog.xml",
        "serilog.4.2.0.nupkg.sha512",
        "serilog.nuspec"
      ]
    },
    "Serilog.AspNetCore/9.0.0": {
      "sha512": "JslDajPlBsn3Pww1554flJFTqROvK9zz9jONNQgn0D8Lx2Trw8L0A8/n6zEQK1DAZWXrJwiVLw8cnTR3YFuYsg==",
      "type": "package",
      "path": "serilog.aspnetcore/9.0.0",
      "files": [
        ".nupkg.metadata",
        ".signature.p7s",
        "README.md",
        "icon.png",
        "lib/net462/Serilog.AspNetCore.dll",
        "lib/net462/Serilog.AspNetCore.xml",
        "lib/net8.0/Serilog.AspNetCore.dll",
        "lib/net8.0/Serilog.AspNetCore.xml",
        "lib/net9.0/Serilog.AspNetCore.dll",
        "lib/net9.0/Serilog.AspNetCore.xml",
        "lib/netstandard2.0/Serilog.AspNetCore.dll",
        "lib/netstandard2.0/Serilog.AspNetCore.xml",
        "lib/netstandard2.1/Serilog.AspNetCore.dll",
        "lib/netstandard2.1/Serilog.AspNetCore.xml",
        "serilog.aspnetcore.9.0.0.nupkg.sha512",
        "serilog.aspnetcore.nuspec"
      ]
    },
    "Serilog.Extensions.Hosting/9.0.0": {
      "sha512": "u2TRxuxbjvTAldQn7uaAwePkWxTHIqlgjelekBtilAGL5sYyF3+65NWctN4UrwwGLsDC7c3Vz3HnOlu+PcoxXg==",
      "type": "package",
      "path": "serilog.extensions.hosting/9.0.0",
      "files": [
        ".nupkg.metadata",
        ".signature.p7s",
        "README.md",
        "icon.png",
        "lib/net462/Serilog.Extensions.Hosting.dll",
        "lib/net462/Serilog.Extensions.Hosting.xml",
        "lib/net8.0/Serilog.Extensions.Hosting.dll",
        "lib/net8.0/Serilog.Extensions.Hosting.xml",
        "lib/net9.0/Serilog.Extensions.Hosting.dll",
        "lib/net9.0/Serilog.Extensions.Hosting.xml",
        "lib/netstandard2.0/Serilog.Extensions.Hosting.dll",
        "lib/netstandard2.0/Serilog.Extensions.Hosting.xml",
        "lib/netstandard2.1/Serilog.Extensions.Hosting.dll",
        "lib/netstandard2.1/Serilog.Extensions.Hosting.xml",
        "serilog.extensions.hosting.9.0.0.nupkg.sha512",
        "serilog.extensions.hosting.nuspec"
      ]
    },
    "Serilog.Extensions.Logging/9.0.0": {
      "sha512": "NwSSYqPJeKNzl5AuXVHpGbr6PkZJFlNa14CdIebVjK3k/76kYj/mz5kiTRNVSsSaxM8kAIa1kpy/qyT9E4npRQ==",
      "type": "package",
      "path": "serilog.extensions.logging/9.0.0",
      "files": [
        ".nupkg.metadata",
        ".signature.p7s",
        "README.md",
        "lib/net462/Serilog.Extensions.Logging.dll",
        "lib/net462/Serilog.Extensions.Logging.xml",
        "lib/net8.0/Serilog.Extensions.Logging.dll",
        "lib/net8.0/Serilog.Extensions.Logging.xml",
        "lib/net9.0/Serilog.Extensions.Logging.dll",
        "lib/net9.0/Serilog.Extensions.Logging.xml",
        "lib/netstandard2.0/Serilog.Extensions.Logging.dll",
        "lib/netstandard2.0/Serilog.Extensions.Logging.xml",
        "lib/netstandard2.1/Serilog.Extensions.Logging.dll",
        "lib/netstandard2.1/Serilog.Extensions.Logging.xml",
        "serilog-extension-nuget.png",
        "serilog.extensions.logging.9.0.0.nupkg.sha512",
        "serilog.extensions.logging.nuspec"
      ]
    },
    "Serilog.Formatting.Compact/3.0.0": {
      "sha512": "wQsv14w9cqlfB5FX2MZpNsTawckN4a8dryuNGbebB/3Nh1pXnROHZov3swtu3Nj5oNG7Ba+xdu7Et/ulAUPanQ==",
      "type": "package",
      "path": "serilog.formatting.compact/3.0.0",
      "files": [
        ".nupkg.metadata",
        ".signature.p7s",
        "README.md",
        "lib/net462/Serilog.Formatting.Compact.dll",
        "lib/net462/Serilog.Formatting.Compact.xml",
        "lib/net471/Serilog.Formatting.Compact.dll",
        "lib/net471/Serilog.Formatting.Compact.xml",
        "lib/net6.0/Serilog.Formatting.Compact.dll",
        "lib/net6.0/Serilog.Formatting.Compact.xml",
        "lib/net8.0/Serilog.Formatting.Compact.dll",
        "lib/net8.0/Serilog.Formatting.Compact.xml",
        "lib/netstandard2.0/Serilog.Formatting.Compact.dll",
        "lib/netstandard2.0/Serilog.Formatting.Compact.xml",
        "serilog-extension-nuget.png",
        "serilog.formatting.compact.3.0.0.nupkg.sha512",
        "serilog.formatting.compact.nuspec"
      ]
    },
    "Serilog.Settings.Configuration/9.0.0": {
      "sha512": "4/Et4Cqwa+F88l5SeFeNZ4c4Z6dEAIKbu3MaQb2Zz9F/g27T5a3wvfMcmCOaAiACjfUb4A6wrlTVfyYUZk3RRQ==",
      "type": "package",
      "path": "serilog.settings.configuration/9.0.0",
      "files": [
        ".nupkg.metadata",
        ".signature.p7s",
        "README.md",
        "icon.png",
        "lib/net462/Serilog.Settings.Configuration.dll",
        "lib/net462/Serilog.Settings.Configuration.xml",
        "lib/net8.0/Serilog.Settings.Configuration.dll",
        "lib/net8.0/Serilog.Settings.Configuration.xml",
        "lib/net9.0/Serilog.Settings.Configuration.dll",
        "lib/net9.0/Serilog.Settings.Configuration.xml",
        "lib/netstandard2.0/Serilog.Settings.Configuration.dll",
        "lib/netstandard2.0/Serilog.Settings.Configuration.xml",
        "serilog.settings.configuration.9.0.0.nupkg.sha512",
        "serilog.settings.configuration.nuspec"
      ]
    },
    "Serilog.Sinks.Console/6.0.0": {
      "sha512": "fQGWqVMClCP2yEyTXPIinSr5c+CBGUvBybPxjAGcf7ctDhadFhrQw03Mv8rJ07/wR5PDfFjewf2LimvXCDzpbA==",
      "type": "package",
      "path": "serilog.sinks.console/6.0.0",
      "files": [
        ".nupkg.metadata",
        ".signature.p7s",
        "README.md",
        "icon.png",
        "lib/net462/Serilog.Sinks.Console.dll",
        "lib/net462/Serilog.Sinks.Console.xml",
        "lib/net471/Serilog.Sinks.Console.dll",
        "lib/net471/Serilog.Sinks.Console.xml",
        "lib/net6.0/Serilog.Sinks.Console.dll",
        "lib/net6.0/Serilog.Sinks.Console.xml",
        "lib/net8.0/Serilog.Sinks.Console.dll",
        "lib/net8.0/Serilog.Sinks.Console.xml",
        "lib/netstandard2.0/Serilog.Sinks.Console.dll",
        "lib/netstandard2.0/Serilog.Sinks.Console.xml",
        "serilog.sinks.console.6.0.0.nupkg.sha512",
        "serilog.sinks.console.nuspec"
      ]
    },
    "Serilog.Sinks.Debug/3.0.0": {
      "sha512": "4BzXcdrgRX7wde9PmHuYd9U6YqycCC28hhpKonK7hx0wb19eiuRj16fPcPSVp0o/Y1ipJuNLYQ00R3q2Zs8FDA==",
      "type": "package",
      "path": "serilog.sinks.debug/3.0.0",
      "files": [
        ".nupkg.metadata",
        ".signature.p7s",
        "README.md",
        "icon.png",
        "lib/net462/Serilog.Sinks.Debug.dll",
        "lib/net462/Serilog.Sinks.Debug.xml",
        "lib/net471/Serilog.Sinks.Debug.dll",
        "lib/net471/Serilog.Sinks.Debug.xml",
        "lib/net6.0/Serilog.Sinks.Debug.dll",
        "lib/net6.0/Serilog.Sinks.Debug.xml",
        "lib/net8.0/Serilog.Sinks.Debug.dll",
        "lib/net8.0/Serilog.Sinks.Debug.xml",
        "lib/netstandard2.0/Serilog.Sinks.Debug.dll",
        "lib/netstandard2.0/Serilog.Sinks.Debug.xml",
        "serilog.sinks.debug.3.0.0.nupkg.sha512",
        "serilog.sinks.debug.nuspec"
      ]
    },
    "Serilog.Sinks.File/6.0.0": {
      "sha512": "lxjg89Y8gJMmFxVkbZ+qDgjl+T4yC5F7WSLTvA+5q0R04tfKVLRL/EHpYoJ/MEQd2EeCKDuylBIVnAYMotmh2A==",
      "type": "package",
      "path": "serilog.sinks.file/6.0.0",
      "files": [
        ".nupkg.metadata",
        ".signature.p7s",
        "README.md",
        "lib/net462/Serilog.Sinks.File.dll",
        "lib/net462/Serilog.Sinks.File.xml",
        "lib/net471/Serilog.Sinks.File.dll",
        "lib/net471/Serilog.Sinks.File.xml",
        "lib/net6.0/Serilog.Sinks.File.dll",
        "lib/net6.0/Serilog.Sinks.File.xml",
        "lib/net8.0/Serilog.Sinks.File.dll",
        "lib/net8.0/Serilog.Sinks.File.xml",
        "lib/netstandard2.0/Serilog.Sinks.File.dll",
        "lib/netstandard2.0/Serilog.Sinks.File.xml",
        "serilog-sink-nuget.png",
        "serilog.sinks.file.6.0.0.nupkg.sha512",
        "serilog.sinks.file.nuspec"
      ]
    },
    "Serilog.Sinks.MSSqlServer/8.2.2": {
      "sha512": "cBX0fYgCvntQC9/uL9coPFEuIYLdPLpTYncKqjA11hY1VGxh80v1ecvivqPq7/207YXsEs54KO8vA3I0sXOKRA==",
      "type": "package",
      "path": "serilog.sinks.mssqlserver/8.2.2",
      "files": [
        ".nupkg.metadata",
        ".signature.p7s",
        "README.md",
        "lib/net462/Serilog.Sinks.MSSqlServer.dll",
        "lib/net462/Serilog.Sinks.MSSqlServer.xml",
        "lib/net472/Serilog.Sinks.MSSqlServer.dll",
        "lib/net472/Serilog.Sinks.MSSqlServer.xml",
        "lib/net8.0/Serilog.Sinks.MSSqlServer.dll",
        "lib/net8.0/Serilog.Sinks.MSSqlServer.xml",
        "lib/netstandard2.0/Serilog.Sinks.MSSqlServer.dll",
        "lib/netstandard2.0/Serilog.Sinks.MSSqlServer.xml",
        "serilog-sink-nuget.png",
        "serilog.sinks.mssqlserver.8.2.2.nupkg.sha512",
        "serilog.sinks.mssqlserver.nuspec"
      ]
    },
    "Stripe.net/48.4.0-beta.2": {
      "sha512": "/d43n7xD5KCA84e0BQCKQLPSS0n7RZ9Bs1HGE8vTzeNdCVlY+Dw69kY1VSfgYkYM7uZkS9AplcC1qn1v1+1oNw==",
      "type": "package",
      "path": "stripe.net/48.4.0-beta.2",
      "files": [
        ".nupkg.metadata",
        ".signature.p7s",
        "LICENSE",
        "README.md",
        "icon.png",
        "lib/net461/Stripe.net.dll",
        "lib/net461/Stripe.net.xml",
        "lib/net5.0/Stripe.net.dll",
        "lib/net5.0/Stripe.net.xml",
        "lib/net6.0/Stripe.net.dll",
        "lib/net6.0/Stripe.net.xml",
        "lib/net7.0/Stripe.net.dll",
        "lib/net7.0/Stripe.net.xml",
        "lib/net8.0/Stripe.net.dll",
        "lib/net8.0/Stripe.net.xml",
        "lib/netcoreapp3.1/Stripe.net.dll",
        "lib/netcoreapp3.1/Stripe.net.xml",
        "lib/netstandard2.0/Stripe.net.dll",
        "lib/netstandard2.0/Stripe.net.xml",
        "stripe.net.48.4.0-beta.2.nupkg.sha512",
        "stripe.net.nuspec"
      ]
    },
>>>>>>> be17f7d4
    "Swashbuckle.AspNetCore/9.0.3": {
      "sha512": "Akk4oFgy0ST8Q8pZTfPbrt045tWNyMMiKhlbYjG3qnjQZLz645IL5vhQm7NLicc2sAAQ+vftArIlsYWFevmb2g==",
      "type": "package",
      "path": "swashbuckle.aspnetcore/9.0.3",
      "files": [
        ".nupkg.metadata",
        ".signature.p7s",
        "build/Swashbuckle.AspNetCore.props",
        "buildMultiTargeting/Swashbuckle.AspNetCore.props",
        "docs/package-readme.md",
        "swashbuckle.aspnetcore.9.0.3.nupkg.sha512",
        "swashbuckle.aspnetcore.nuspec"
      ]
    },
    "Swashbuckle.AspNetCore.Swagger/9.0.3": {
      "sha512": "CGpkZDWj1g/yH/0wYkxUtBhiFo5TY/Esq2fS0vlBvLOs1UL2Jzef9tdtYmTdd3zBPtnMyXQcsXjMt9yCxz4VaA==",
      "type": "package",
      "path": "swashbuckle.aspnetcore.swagger/9.0.3",
      "files": [
        ".nupkg.metadata",
        ".signature.p7s",
        "lib/net8.0/Swashbuckle.AspNetCore.Swagger.dll",
        "lib/net8.0/Swashbuckle.AspNetCore.Swagger.pdb",
        "lib/net8.0/Swashbuckle.AspNetCore.Swagger.xml",
        "lib/net9.0/Swashbuckle.AspNetCore.Swagger.dll",
        "lib/net9.0/Swashbuckle.AspNetCore.Swagger.pdb",
        "lib/net9.0/Swashbuckle.AspNetCore.Swagger.xml",
        "package-readme.md",
        "swashbuckle.aspnetcore.swagger.9.0.3.nupkg.sha512",
        "swashbuckle.aspnetcore.swagger.nuspec"
      ]
    },
    "Swashbuckle.AspNetCore.SwaggerGen/9.0.3": {
      "sha512": "STqjhw1TZiEGmIRgE6jcJUOcgU/Fjquc6dP4GqbuwBzqWZAWr/9T7FZOGWYEwKnmkMplzlUNepGHwnUrfTP0fw==",
      "type": "package",
      "path": "swashbuckle.aspnetcore.swaggergen/9.0.3",
      "files": [
        ".nupkg.metadata",
        ".signature.p7s",
        "lib/net8.0/Swashbuckle.AspNetCore.SwaggerGen.dll",
        "lib/net8.0/Swashbuckle.AspNetCore.SwaggerGen.pdb",
        "lib/net8.0/Swashbuckle.AspNetCore.SwaggerGen.xml",
        "lib/net9.0/Swashbuckle.AspNetCore.SwaggerGen.dll",
        "lib/net9.0/Swashbuckle.AspNetCore.SwaggerGen.pdb",
        "lib/net9.0/Swashbuckle.AspNetCore.SwaggerGen.xml",
        "package-readme.md",
        "swashbuckle.aspnetcore.swaggergen.9.0.3.nupkg.sha512",
        "swashbuckle.aspnetcore.swaggergen.nuspec"
      ]
    },
    "Swashbuckle.AspNetCore.SwaggerUI/9.0.3": {
      "sha512": "DgJKJASz5OAygeKv2+N0FCZVhQylESqLXrtrRAqIT0vKpX7t5ImJ1FL6+6OqxKiamGkL0jchRXR8OgpMSsMh8w==",
      "type": "package",
      "path": "swashbuckle.aspnetcore.swaggerui/9.0.3",
      "files": [
        ".nupkg.metadata",
        ".signature.p7s",
        "lib/net8.0/Swashbuckle.AspNetCore.SwaggerUI.dll",
        "lib/net8.0/Swashbuckle.AspNetCore.SwaggerUI.pdb",
        "lib/net8.0/Swashbuckle.AspNetCore.SwaggerUI.xml",
        "lib/net9.0/Swashbuckle.AspNetCore.SwaggerUI.dll",
        "lib/net9.0/Swashbuckle.AspNetCore.SwaggerUI.pdb",
        "lib/net9.0/Swashbuckle.AspNetCore.SwaggerUI.xml",
        "package-readme.md",
        "swashbuckle.aspnetcore.swaggerui.9.0.3.nupkg.sha512",
        "swashbuckle.aspnetcore.swaggerui.nuspec"
      ]
    },
    "System.ClientModel/1.0.0": {
      "sha512": "I3CVkvxeqFYjIVEP59DnjbeoGNfo/+SZrCLpRz2v/g0gpCHaEMPtWSY0s9k/7jR1rAsLNg2z2u1JRB76tPjnIw==",
      "type": "package",
      "path": "system.clientmodel/1.0.0",
      "files": [
        ".nupkg.metadata",
        ".signature.p7s",
        "CHANGELOG.md",
        "DotNetPackageIcon.png",
        "README.md",
        "lib/net6.0/System.ClientModel.dll",
        "lib/net6.0/System.ClientModel.xml",
        "lib/netstandard2.0/System.ClientModel.dll",
        "lib/netstandard2.0/System.ClientModel.xml",
        "system.clientmodel.1.0.0.nupkg.sha512",
        "system.clientmodel.nuspec"
      ]
    },
    "System.CodeDom/6.0.0": {
      "sha512": "CPc6tWO1LAer3IzfZufDBRL+UZQcj5uS207NHALQzP84Vp/z6wF0Aa0YZImOQY8iStY0A2zI/e3ihKNPfUm8XA==",
      "type": "package",
      "path": "system.codedom/6.0.0",
      "files": [
        ".nupkg.metadata",
        ".signature.p7s",
        "Icon.png",
        "LICENSE.TXT",
        "THIRD-PARTY-NOTICES.TXT",
        "buildTransitive/netcoreapp2.0/System.CodeDom.targets",
        "buildTransitive/netcoreapp3.1/_._",
        "lib/net461/System.CodeDom.dll",
        "lib/net461/System.CodeDom.xml",
        "lib/net6.0/System.CodeDom.dll",
        "lib/net6.0/System.CodeDom.xml",
        "lib/netstandard2.0/System.CodeDom.dll",
        "lib/netstandard2.0/System.CodeDom.xml",
        "system.codedom.6.0.0.nupkg.sha512",
        "system.codedom.nuspec",
        "useSharedDesignerContext.txt"
      ]
    },
    "System.Collections.Immutable/7.0.0": {
      "sha512": "dQPcs0U1IKnBdRDBkrCTi1FoajSTBzLcVTpjO4MBCMC7f4pDOIPzgBoX8JjG7X6uZRJ8EBxsi8+DR1JuwjnzOQ==",
      "type": "package",
      "path": "system.collections.immutable/7.0.0",
      "files": [
        ".nupkg.metadata",
        ".signature.p7s",
        "Icon.png",
        "LICENSE.TXT",
        "README.md",
        "THIRD-PARTY-NOTICES.TXT",
        "buildTransitive/net461/System.Collections.Immutable.targets",
        "buildTransitive/net462/_._",
        "buildTransitive/net6.0/_._",
        "buildTransitive/netcoreapp2.0/System.Collections.Immutable.targets",
        "lib/net462/System.Collections.Immutable.dll",
        "lib/net462/System.Collections.Immutable.xml",
        "lib/net6.0/System.Collections.Immutable.dll",
        "lib/net6.0/System.Collections.Immutable.xml",
        "lib/net7.0/System.Collections.Immutable.dll",
        "lib/net7.0/System.Collections.Immutable.xml",
        "lib/netstandard2.0/System.Collections.Immutable.dll",
        "lib/netstandard2.0/System.Collections.Immutable.xml",
        "system.collections.immutable.7.0.0.nupkg.sha512",
        "system.collections.immutable.nuspec",
        "useSharedDesignerContext.txt"
      ]
    },
    "System.Composition/7.0.0": {
      "sha512": "tRwgcAkDd85O8Aq6zHDANzQaq380cek9lbMg5Qma46u5BZXq/G+XvIYmu+UI+BIIZ9zssXLYrkTykEqxxvhcmg==",
      "type": "package",
      "path": "system.composition/7.0.0",
      "files": [
        ".nupkg.metadata",
        ".signature.p7s",
        "Icon.png",
        "LICENSE.TXT",
        "THIRD-PARTY-NOTICES.TXT",
        "buildTransitive/net461/System.Composition.targets",
        "buildTransitive/net462/_._",
        "buildTransitive/net6.0/_._",
        "buildTransitive/netcoreapp2.0/System.Composition.targets",
        "lib/net461/_._",
        "lib/netcoreapp2.0/_._",
        "lib/netstandard2.0/_._",
        "system.composition.7.0.0.nupkg.sha512",
        "system.composition.nuspec",
        "useSharedDesignerContext.txt"
      ]
    },
    "System.Composition.AttributedModel/7.0.0": {
      "sha512": "2QzClqjElKxgI1jK1Jztnq44/8DmSuTSGGahXqQ4TdEV0h9s2KikQZIgcEqVzR7OuWDFPGLHIprBJGQEPr8fAQ==",
      "type": "package",
      "path": "system.composition.attributedmodel/7.0.0",
      "files": [
        ".nupkg.metadata",
        ".signature.p7s",
        "Icon.png",
        "LICENSE.TXT",
        "THIRD-PARTY-NOTICES.TXT",
        "buildTransitive/net461/System.Composition.AttributedModel.targets",
        "buildTransitive/net462/_._",
        "buildTransitive/net6.0/_._",
        "buildTransitive/netcoreapp2.0/System.Composition.AttributedModel.targets",
        "lib/net462/System.Composition.AttributedModel.dll",
        "lib/net462/System.Composition.AttributedModel.xml",
        "lib/net6.0/System.Composition.AttributedModel.dll",
        "lib/net6.0/System.Composition.AttributedModel.xml",
        "lib/net7.0/System.Composition.AttributedModel.dll",
        "lib/net7.0/System.Composition.AttributedModel.xml",
        "lib/netstandard2.0/System.Composition.AttributedModel.dll",
        "lib/netstandard2.0/System.Composition.AttributedModel.xml",
        "system.composition.attributedmodel.7.0.0.nupkg.sha512",
        "system.composition.attributedmodel.nuspec",
        "useSharedDesignerContext.txt"
      ]
    },
    "System.Composition.Convention/7.0.0": {
      "sha512": "IMhTlpCs4HmlD8B+J8/kWfwX7vrBBOs6xyjSTzBlYSs7W4OET4tlkR/Sg9NG8jkdJH9Mymq0qGdYS1VPqRTBnQ==",
      "type": "package",
      "path": "system.composition.convention/7.0.0",
      "files": [
        ".nupkg.metadata",
        ".signature.p7s",
        "Icon.png",
        "LICENSE.TXT",
        "THIRD-PARTY-NOTICES.TXT",
        "buildTransitive/net461/System.Composition.Convention.targets",
        "buildTransitive/net462/_._",
        "buildTransitive/net6.0/_._",
        "buildTransitive/netcoreapp2.0/System.Composition.Convention.targets",
        "lib/net462/System.Composition.Convention.dll",
        "lib/net462/System.Composition.Convention.xml",
        "lib/net6.0/System.Composition.Convention.dll",
        "lib/net6.0/System.Composition.Convention.xml",
        "lib/net7.0/System.Composition.Convention.dll",
        "lib/net7.0/System.Composition.Convention.xml",
        "lib/netstandard2.0/System.Composition.Convention.dll",
        "lib/netstandard2.0/System.Composition.Convention.xml",
        "system.composition.convention.7.0.0.nupkg.sha512",
        "system.composition.convention.nuspec",
        "useSharedDesignerContext.txt"
      ]
    },
    "System.Composition.Hosting/7.0.0": {
      "sha512": "eB6gwN9S+54jCTBJ5bpwMOVerKeUfGGTYCzz3QgDr1P55Gg/Wb27ShfPIhLMjmZ3MoAKu8uUSv6fcCdYJTN7Bg==",
      "type": "package",
      "path": "system.composition.hosting/7.0.0",
      "files": [
        ".nupkg.metadata",
        ".signature.p7s",
        "Icon.png",
        "LICENSE.TXT",
        "THIRD-PARTY-NOTICES.TXT",
        "buildTransitive/net461/System.Composition.Hosting.targets",
        "buildTransitive/net462/_._",
        "buildTransitive/net6.0/_._",
        "buildTransitive/netcoreapp2.0/System.Composition.Hosting.targets",
        "lib/net462/System.Composition.Hosting.dll",
        "lib/net462/System.Composition.Hosting.xml",
        "lib/net6.0/System.Composition.Hosting.dll",
        "lib/net6.0/System.Composition.Hosting.xml",
        "lib/net7.0/System.Composition.Hosting.dll",
        "lib/net7.0/System.Composition.Hosting.xml",
        "lib/netstandard2.0/System.Composition.Hosting.dll",
        "lib/netstandard2.0/System.Composition.Hosting.xml",
        "system.composition.hosting.7.0.0.nupkg.sha512",
        "system.composition.hosting.nuspec",
        "useSharedDesignerContext.txt"
      ]
    },
    "System.Composition.Runtime/7.0.0": {
      "sha512": "aZJ1Zr5Txe925rbo4742XifEyW0MIni1eiUebmcrP3HwLXZ3IbXUj4MFMUH/RmnJOAQiS401leg/2Sz1MkApDw==",
      "type": "package",
      "path": "system.composition.runtime/7.0.0",
      "files": [
        ".nupkg.metadata",
        ".signature.p7s",
        "Icon.png",
        "LICENSE.TXT",
        "THIRD-PARTY-NOTICES.TXT",
        "buildTransitive/net461/System.Composition.Runtime.targets",
        "buildTransitive/net462/_._",
        "buildTransitive/net6.0/_._",
        "buildTransitive/netcoreapp2.0/System.Composition.Runtime.targets",
        "lib/net462/System.Composition.Runtime.dll",
        "lib/net462/System.Composition.Runtime.xml",
        "lib/net6.0/System.Composition.Runtime.dll",
        "lib/net6.0/System.Composition.Runtime.xml",
        "lib/net7.0/System.Composition.Runtime.dll",
        "lib/net7.0/System.Composition.Runtime.xml",
        "lib/netstandard2.0/System.Composition.Runtime.dll",
        "lib/netstandard2.0/System.Composition.Runtime.xml",
        "system.composition.runtime.7.0.0.nupkg.sha512",
        "system.composition.runtime.nuspec",
        "useSharedDesignerContext.txt"
      ]
    },
    "System.Composition.TypedParts/7.0.0": {
      "sha512": "ZK0KNPfbtxVceTwh+oHNGUOYV2WNOHReX2AXipuvkURC7s/jPwoWfsu3SnDBDgofqbiWr96geofdQ2erm/KTHg==",
      "type": "package",
      "path": "system.composition.typedparts/7.0.0",
      "files": [
        ".nupkg.metadata",
        ".signature.p7s",
        "Icon.png",
        "LICENSE.TXT",
        "THIRD-PARTY-NOTICES.TXT",
        "buildTransitive/net461/System.Composition.TypedParts.targets",
        "buildTransitive/net462/_._",
        "buildTransitive/net6.0/_._",
        "buildTransitive/netcoreapp2.0/System.Composition.TypedParts.targets",
        "lib/net462/System.Composition.TypedParts.dll",
        "lib/net462/System.Composition.TypedParts.xml",
        "lib/net6.0/System.Composition.TypedParts.dll",
        "lib/net6.0/System.Composition.TypedParts.xml",
        "lib/net7.0/System.Composition.TypedParts.dll",
        "lib/net7.0/System.Composition.TypedParts.xml",
        "lib/netstandard2.0/System.Composition.TypedParts.dll",
        "lib/netstandard2.0/System.Composition.TypedParts.xml",
        "system.composition.typedparts.7.0.0.nupkg.sha512",
        "system.composition.typedparts.nuspec",
        "useSharedDesignerContext.txt"
      ]
    },
<<<<<<< HEAD
    "System.Configuration.ConfigurationManager/6.0.1": {
      "sha512": "jXw9MlUu/kRfEU0WyTptAVueupqIeE3/rl0EZDMlf8pcvJnitQ8HeVEp69rZdaStXwTV72boi/Bhw8lOeO+U2w==",
      "type": "package",
      "path": "system.configuration.configurationmanager/6.0.1",
=======
    "System.Configuration.ConfigurationManager/8.0.1": {
      "sha512": "gPYFPDyohW2gXNhdQRSjtmeS6FymL2crg4Sral1wtvEJ7DUqFCDWDVbbLobASbzxfic8U1hQEdC7hmg9LHncMw==",
      "type": "package",
      "path": "system.configuration.configurationmanager/8.0.1",
>>>>>>> be17f7d4
      "files": [
        ".nupkg.metadata",
        ".signature.p7s",
        "Icon.png",
        "LICENSE.TXT",
        "THIRD-PARTY-NOTICES.TXT",
        "buildTransitive/netcoreapp2.0/System.Configuration.ConfigurationManager.targets",
        "buildTransitive/netcoreapp3.1/_._",
        "lib/net461/System.Configuration.ConfigurationManager.dll",
        "lib/net461/System.Configuration.ConfigurationManager.xml",
        "lib/net6.0/System.Configuration.ConfigurationManager.dll",
        "lib/net6.0/System.Configuration.ConfigurationManager.xml",
        "lib/netstandard2.0/System.Configuration.ConfigurationManager.dll",
        "lib/netstandard2.0/System.Configuration.ConfigurationManager.xml",
<<<<<<< HEAD
        "runtimes/win/lib/net461/System.Configuration.ConfigurationManager.dll",
        "runtimes/win/lib/net461/System.Configuration.ConfigurationManager.xml",
        "system.configuration.configurationmanager.6.0.1.nupkg.sha512",
=======
        "system.configuration.configurationmanager.8.0.1.nupkg.sha512",
>>>>>>> be17f7d4
        "system.configuration.configurationmanager.nuspec",
        "useSharedDesignerContext.txt"
      ]
    },
    "System.Diagnostics.DiagnosticSource/6.0.1": {
      "sha512": "KiLYDu2k2J82Q9BJpWiuQqCkFjRBWVq4jDzKKWawVi9KWzyD0XG3cmfX0vqTQlL14Wi9EufJrbL0+KCLTbqWiQ==",
      "type": "package",
      "path": "system.diagnostics.diagnosticsource/6.0.1",
      "files": [
        ".nupkg.metadata",
        ".signature.p7s",
        "Icon.png",
        "LICENSE.TXT",
        "THIRD-PARTY-NOTICES.TXT",
        "buildTransitive/netcoreapp2.0/System.Diagnostics.DiagnosticSource.targets",
        "buildTransitive/netcoreapp3.1/_._",
        "lib/net461/System.Diagnostics.DiagnosticSource.dll",
        "lib/net461/System.Diagnostics.DiagnosticSource.xml",
        "lib/net5.0/System.Diagnostics.DiagnosticSource.dll",
        "lib/net5.0/System.Diagnostics.DiagnosticSource.xml",
        "lib/net6.0/System.Diagnostics.DiagnosticSource.dll",
        "lib/net6.0/System.Diagnostics.DiagnosticSource.xml",
        "lib/netstandard2.0/System.Diagnostics.DiagnosticSource.dll",
        "lib/netstandard2.0/System.Diagnostics.DiagnosticSource.xml",
        "system.diagnostics.diagnosticsource.6.0.1.nupkg.sha512",
        "system.diagnostics.diagnosticsource.nuspec",
        "useSharedDesignerContext.txt"
      ]
    },
<<<<<<< HEAD
    "System.Drawing.Common/6.0.0": {
      "sha512": "NfuoKUiP2nUWwKZN6twGqXioIe1zVD0RIj2t976A+czLHr2nY454RwwXs6JU9Htc6mwqL6Dn/nEL3dpVf2jOhg==",
      "type": "package",
      "path": "system.drawing.common/6.0.0",
=======
    "System.Diagnostics.EventLog/8.0.1": {
      "sha512": "n1ZP7NM2Gkn/MgD8+eOT5MulMj6wfeQMNS2Pizvq5GHCZfjlFMXV2irQlQmJhwA2VABC57M0auudO89Iu2uRLg==",
      "type": "package",
      "path": "system.diagnostics.eventlog/8.0.1",
>>>>>>> be17f7d4
      "files": [
        ".nupkg.metadata",
        ".signature.p7s",
        "Icon.png",
        "LICENSE.TXT",
        "THIRD-PARTY-NOTICES.TXT",
<<<<<<< HEAD
        "buildTransitive/netcoreapp2.0/System.Drawing.Common.targets",
        "buildTransitive/netcoreapp3.1/_._",
        "lib/MonoAndroid10/_._",
        "lib/MonoTouch10/_._",
        "lib/net461/System.Drawing.Common.dll",
        "lib/net461/System.Drawing.Common.xml",
        "lib/net6.0/System.Drawing.Common.dll",
        "lib/net6.0/System.Drawing.Common.xml",
        "lib/netcoreapp3.1/System.Drawing.Common.dll",
        "lib/netcoreapp3.1/System.Drawing.Common.xml",
        "lib/netstandard2.0/System.Drawing.Common.dll",
        "lib/netstandard2.0/System.Drawing.Common.xml",
        "lib/xamarinios10/_._",
        "lib/xamarinmac20/_._",
        "lib/xamarintvos10/_._",
        "lib/xamarinwatchos10/_._",
        "runtimes/unix/lib/net6.0/System.Drawing.Common.dll",
        "runtimes/unix/lib/net6.0/System.Drawing.Common.xml",
        "runtimes/unix/lib/netcoreapp3.1/System.Drawing.Common.dll",
        "runtimes/unix/lib/netcoreapp3.1/System.Drawing.Common.xml",
        "runtimes/win/lib/net6.0/System.Drawing.Common.dll",
        "runtimes/win/lib/net6.0/System.Drawing.Common.xml",
        "runtimes/win/lib/netcoreapp3.1/System.Drawing.Common.dll",
        "runtimes/win/lib/netcoreapp3.1/System.Drawing.Common.xml",
        "system.drawing.common.6.0.0.nupkg.sha512",
        "system.drawing.common.nuspec",
=======
        "buildTransitive/net461/System.Diagnostics.EventLog.targets",
        "buildTransitive/net462/_._",
        "buildTransitive/net6.0/_._",
        "buildTransitive/netcoreapp2.0/System.Diagnostics.EventLog.targets",
        "lib/net462/System.Diagnostics.EventLog.dll",
        "lib/net462/System.Diagnostics.EventLog.xml",
        "lib/net6.0/System.Diagnostics.EventLog.dll",
        "lib/net6.0/System.Diagnostics.EventLog.xml",
        "lib/net7.0/System.Diagnostics.EventLog.dll",
        "lib/net7.0/System.Diagnostics.EventLog.xml",
        "lib/net8.0/System.Diagnostics.EventLog.dll",
        "lib/net8.0/System.Diagnostics.EventLog.xml",
        "lib/netstandard2.0/System.Diagnostics.EventLog.dll",
        "lib/netstandard2.0/System.Diagnostics.EventLog.xml",
        "runtimes/win/lib/net6.0/System.Diagnostics.EventLog.Messages.dll",
        "runtimes/win/lib/net6.0/System.Diagnostics.EventLog.dll",
        "runtimes/win/lib/net6.0/System.Diagnostics.EventLog.xml",
        "runtimes/win/lib/net7.0/System.Diagnostics.EventLog.Messages.dll",
        "runtimes/win/lib/net7.0/System.Diagnostics.EventLog.dll",
        "runtimes/win/lib/net7.0/System.Diagnostics.EventLog.xml",
        "runtimes/win/lib/net8.0/System.Diagnostics.EventLog.Messages.dll",
        "runtimes/win/lib/net8.0/System.Diagnostics.EventLog.dll",
        "runtimes/win/lib/net8.0/System.Diagnostics.EventLog.xml",
        "system.diagnostics.eventlog.8.0.1.nupkg.sha512",
        "system.diagnostics.eventlog.nuspec",
>>>>>>> be17f7d4
        "useSharedDesignerContext.txt"
      ]
    },
    "System.Formats.Asn1/9.0.7": {
      "sha512": "aXUqSscxVoR2qb4H+ybceGO2vfuUNqBiDX8rp/KdafjcTveRD60/JXkzV6PSqw/6jMFrfE6BJmH6P1UOegTfsw==",
      "type": "package",
      "path": "system.formats.asn1/9.0.7",
      "files": [
        ".nupkg.metadata",
        ".signature.p7s",
        "Icon.png",
        "LICENSE.TXT",
        "PACKAGE.md",
        "THIRD-PARTY-NOTICES.TXT",
        "buildTransitive/net461/System.Formats.Asn1.targets",
        "buildTransitive/net462/_._",
        "buildTransitive/net8.0/_._",
        "buildTransitive/netcoreapp2.0/System.Formats.Asn1.targets",
        "lib/net462/System.Formats.Asn1.dll",
        "lib/net462/System.Formats.Asn1.xml",
        "lib/net8.0/System.Formats.Asn1.dll",
        "lib/net8.0/System.Formats.Asn1.xml",
        "lib/net9.0/System.Formats.Asn1.dll",
        "lib/net9.0/System.Formats.Asn1.xml",
        "lib/netstandard2.0/System.Formats.Asn1.dll",
        "lib/netstandard2.0/System.Formats.Asn1.xml",
        "system.formats.asn1.9.0.7.nupkg.sha512",
        "system.formats.asn1.nuspec",
        "useSharedDesignerContext.txt"
      ]
    },
    "System.IdentityModel.Tokens.Jwt/8.0.1": {
      "sha512": "GJw3bYkWpOgvN3tJo5X4lYUeIFA2HD293FPUhKmp7qxS+g5ywAb34Dnd3cDAFLkcMohy5XTpoaZ4uAHuw0uSPQ==",
      "type": "package",
      "path": "system.identitymodel.tokens.jwt/8.0.1",
      "files": [
        ".nupkg.metadata",
        ".signature.p7s",
        "lib/net462/System.IdentityModel.Tokens.Jwt.dll",
        "lib/net462/System.IdentityModel.Tokens.Jwt.xml",
        "lib/net472/System.IdentityModel.Tokens.Jwt.dll",
        "lib/net472/System.IdentityModel.Tokens.Jwt.xml",
        "lib/net6.0/System.IdentityModel.Tokens.Jwt.dll",
        "lib/net6.0/System.IdentityModel.Tokens.Jwt.xml",
        "lib/net8.0/System.IdentityModel.Tokens.Jwt.dll",
        "lib/net8.0/System.IdentityModel.Tokens.Jwt.xml",
        "lib/net9.0/System.IdentityModel.Tokens.Jwt.dll",
        "lib/net9.0/System.IdentityModel.Tokens.Jwt.xml",
        "lib/netstandard2.0/System.IdentityModel.Tokens.Jwt.dll",
        "lib/netstandard2.0/System.IdentityModel.Tokens.Jwt.xml",
        "system.identitymodel.tokens.jwt.8.0.1.nupkg.sha512",
        "system.identitymodel.tokens.jwt.nuspec"
      ]
    },
    "System.IO.Pipelines/7.0.0": {
      "sha512": "jRn6JYnNPW6xgQazROBLSfpdoczRw694vO5kKvMcNnpXuolEixUyw6IBuBs2Y2mlSX/LdLvyyWmfXhaI3ND1Yg==",
      "type": "package",
      "path": "system.io.pipelines/7.0.0",
      "files": [
        ".nupkg.metadata",
        ".signature.p7s",
        "Icon.png",
        "LICENSE.TXT",
        "THIRD-PARTY-NOTICES.TXT",
        "buildTransitive/net461/System.IO.Pipelines.targets",
        "buildTransitive/net462/_._",
        "buildTransitive/net6.0/_._",
        "buildTransitive/netcoreapp2.0/System.IO.Pipelines.targets",
        "lib/net462/System.IO.Pipelines.dll",
        "lib/net462/System.IO.Pipelines.xml",
        "lib/net6.0/System.IO.Pipelines.dll",
        "lib/net6.0/System.IO.Pipelines.xml",
        "lib/net7.0/System.IO.Pipelines.dll",
        "lib/net7.0/System.IO.Pipelines.xml",
        "lib/netstandard2.0/System.IO.Pipelines.dll",
        "lib/netstandard2.0/System.IO.Pipelines.xml",
        "system.io.pipelines.7.0.0.nupkg.sha512",
        "system.io.pipelines.nuspec",
        "useSharedDesignerContext.txt"
      ]
    },
    "System.Memory/4.5.4": {
      "sha512": "1MbJTHS1lZ4bS4FmsJjnuGJOu88ZzTT2rLvrhW7Ygic+pC0NWA+3hgAen0HRdsocuQXCkUTdFn9yHJJhsijDXw==",
      "type": "package",
      "path": "system.memory/4.5.4",
      "files": [
        ".nupkg.metadata",
        ".signature.p7s",
        "LICENSE.TXT",
        "THIRD-PARTY-NOTICES.TXT",
        "lib/net461/System.Memory.dll",
        "lib/net461/System.Memory.xml",
        "lib/netcoreapp2.1/_._",
        "lib/netstandard1.1/System.Memory.dll",
        "lib/netstandard1.1/System.Memory.xml",
        "lib/netstandard2.0/System.Memory.dll",
        "lib/netstandard2.0/System.Memory.xml",
        "ref/netcoreapp2.1/_._",
        "system.memory.4.5.4.nupkg.sha512",
        "system.memory.nuspec",
        "useSharedDesignerContext.txt",
        "version.txt"
      ]
    },
    "System.Memory.Data/1.0.2": {
      "sha512": "JGkzeqgBsiZwKJZ1IxPNsDFZDhUvuEdX8L8BDC8N3KOj+6zMcNU28CNN59TpZE/VJYy9cP+5M+sbxtWJx3/xtw==",
      "type": "package",
      "path": "system.memory.data/1.0.2",
      "files": [
        ".nupkg.metadata",
        ".signature.p7s",
        "CHANGELOG.md",
        "DotNetPackageIcon.png",
        "README.md",
        "lib/net461/System.Memory.Data.dll",
        "lib/net461/System.Memory.Data.xml",
        "lib/netstandard2.0/System.Memory.Data.dll",
        "lib/netstandard2.0/System.Memory.Data.xml",
        "system.memory.data.1.0.2.nupkg.sha512",
        "system.memory.data.nuspec"
      ]
    },
    "System.Numerics.Vectors/4.5.0": {
      "sha512": "QQTlPTl06J/iiDbJCiepZ4H//BVraReU4O4EoRw1U02H5TLUIT7xn3GnDp9AXPSlJUDyFs4uWjWafNX6WrAojQ==",
      "type": "package",
      "path": "system.numerics.vectors/4.5.0",
      "files": [
        ".nupkg.metadata",
        ".signature.p7s",
        "LICENSE.TXT",
        "THIRD-PARTY-NOTICES.TXT",
        "lib/MonoAndroid10/_._",
        "lib/MonoTouch10/_._",
        "lib/net46/System.Numerics.Vectors.dll",
        "lib/net46/System.Numerics.Vectors.xml",
        "lib/netcoreapp2.0/_._",
        "lib/netstandard1.0/System.Numerics.Vectors.dll",
        "lib/netstandard1.0/System.Numerics.Vectors.xml",
        "lib/netstandard2.0/System.Numerics.Vectors.dll",
        "lib/netstandard2.0/System.Numerics.Vectors.xml",
        "lib/portable-net45+win8+wp8+wpa81/System.Numerics.Vectors.dll",
        "lib/portable-net45+win8+wp8+wpa81/System.Numerics.Vectors.xml",
        "lib/uap10.0.16299/_._",
        "lib/xamarinios10/_._",
        "lib/xamarinmac20/_._",
        "lib/xamarintvos10/_._",
        "lib/xamarinwatchos10/_._",
        "ref/MonoAndroid10/_._",
        "ref/MonoTouch10/_._",
        "ref/net45/System.Numerics.Vectors.dll",
        "ref/net45/System.Numerics.Vectors.xml",
        "ref/net46/System.Numerics.Vectors.dll",
        "ref/net46/System.Numerics.Vectors.xml",
        "ref/netcoreapp2.0/_._",
        "ref/netstandard1.0/System.Numerics.Vectors.dll",
        "ref/netstandard1.0/System.Numerics.Vectors.xml",
        "ref/netstandard2.0/System.Numerics.Vectors.dll",
        "ref/netstandard2.0/System.Numerics.Vectors.xml",
        "ref/uap10.0.16299/_._",
        "ref/xamarinios10/_._",
        "ref/xamarinmac20/_._",
        "ref/xamarintvos10/_._",
        "ref/xamarinwatchos10/_._",
        "system.numerics.vectors.4.5.0.nupkg.sha512",
        "system.numerics.vectors.nuspec",
        "useSharedDesignerContext.txt",
        "version.txt"
      ]
    },
    "System.Reflection.Metadata/7.0.0": {
      "sha512": "MclTG61lsD9sYdpNz9xsKBzjsmsfCtcMZYXz/IUr2zlhaTaABonlr1ESeompTgM+Xk+IwtGYU7/voh3YWB/fWw==",
      "type": "package",
      "path": "system.reflection.metadata/7.0.0",
      "files": [
        ".nupkg.metadata",
        ".signature.p7s",
        "Icon.png",
        "LICENSE.TXT",
        "README.md",
        "THIRD-PARTY-NOTICES.TXT",
        "buildTransitive/net461/System.Reflection.Metadata.targets",
        "buildTransitive/net462/_._",
        "buildTransitive/net6.0/_._",
        "buildTransitive/netcoreapp2.0/System.Reflection.Metadata.targets",
        "lib/net462/System.Reflection.Metadata.dll",
        "lib/net462/System.Reflection.Metadata.xml",
        "lib/net6.0/System.Reflection.Metadata.dll",
        "lib/net6.0/System.Reflection.Metadata.xml",
        "lib/net7.0/System.Reflection.Metadata.dll",
        "lib/net7.0/System.Reflection.Metadata.xml",
        "lib/netstandard2.0/System.Reflection.Metadata.dll",
        "lib/netstandard2.0/System.Reflection.Metadata.xml",
        "system.reflection.metadata.7.0.0.nupkg.sha512",
        "system.reflection.metadata.nuspec",
        "useSharedDesignerContext.txt"
      ]
    },
    "System.Runtime.Caching/8.0.0": {
      "sha512": "4TmlmvGp4kzZomm7J2HJn6IIx0UUrQyhBDyb5O1XiunZlQImXW+B8b7W/sTPcXhSf9rp5NR5aDtQllwbB5elOQ==",
      "type": "package",
      "path": "system.runtime.caching/8.0.0",
      "files": [
        ".nupkg.metadata",
        ".signature.p7s",
        "Icon.png",
        "LICENSE.TXT",
        "PACKAGE.md",
        "THIRD-PARTY-NOTICES.TXT",
        "buildTransitive/net6.0/_._",
        "buildTransitive/netcoreapp2.0/System.Runtime.Caching.targets",
        "lib/MonoAndroid10/_._",
        "lib/MonoTouch10/_._",
        "lib/net462/_._",
        "lib/net6.0/System.Runtime.Caching.dll",
        "lib/net6.0/System.Runtime.Caching.xml",
        "lib/net7.0/System.Runtime.Caching.dll",
        "lib/net7.0/System.Runtime.Caching.xml",
        "lib/net8.0/System.Runtime.Caching.dll",
        "lib/net8.0/System.Runtime.Caching.xml",
        "lib/netstandard2.0/System.Runtime.Caching.dll",
        "lib/netstandard2.0/System.Runtime.Caching.xml",
        "lib/xamarinios10/_._",
        "lib/xamarinmac20/_._",
        "lib/xamarintvos10/_._",
        "lib/xamarinwatchos10/_._",
        "runtimes/win/lib/net6.0/System.Runtime.Caching.dll",
        "runtimes/win/lib/net6.0/System.Runtime.Caching.xml",
        "runtimes/win/lib/net7.0/System.Runtime.Caching.dll",
        "runtimes/win/lib/net7.0/System.Runtime.Caching.xml",
        "runtimes/win/lib/net8.0/System.Runtime.Caching.dll",
        "runtimes/win/lib/net8.0/System.Runtime.Caching.xml",
        "system.runtime.caching.8.0.0.nupkg.sha512",
        "system.runtime.caching.nuspec",
        "useSharedDesignerContext.txt"
      ]
    },
    "System.Runtime.CompilerServices.Unsafe/6.0.0": {
      "sha512": "/iUeP3tq1S0XdNNoMz5C9twLSrM/TH+qElHkXWaPvuNOt+99G75NrV0OS2EqHx5wMN7popYjpc8oTjC1y16DLg==",
      "type": "package",
      "path": "system.runtime.compilerservices.unsafe/6.0.0",
      "files": [
        ".nupkg.metadata",
        ".signature.p7s",
        "Icon.png",
        "LICENSE.TXT",
        "THIRD-PARTY-NOTICES.TXT",
        "buildTransitive/netcoreapp2.0/System.Runtime.CompilerServices.Unsafe.targets",
        "buildTransitive/netcoreapp3.1/_._",
        "lib/net461/System.Runtime.CompilerServices.Unsafe.dll",
        "lib/net461/System.Runtime.CompilerServices.Unsafe.xml",
        "lib/net6.0/System.Runtime.CompilerServices.Unsafe.dll",
        "lib/net6.0/System.Runtime.CompilerServices.Unsafe.xml",
        "lib/netcoreapp3.1/System.Runtime.CompilerServices.Unsafe.dll",
        "lib/netcoreapp3.1/System.Runtime.CompilerServices.Unsafe.xml",
        "lib/netstandard2.0/System.Runtime.CompilerServices.Unsafe.dll",
        "lib/netstandard2.0/System.Runtime.CompilerServices.Unsafe.xml",
        "system.runtime.compilerservices.unsafe.6.0.0.nupkg.sha512",
        "system.runtime.compilerservices.unsafe.nuspec",
        "useSharedDesignerContext.txt"
      ]
    },
<<<<<<< HEAD
    "System.Security.AccessControl/6.0.0": {
      "sha512": "AUADIc0LIEQe7MzC+I0cl0rAT8RrTAKFHl53yHjEUzNVIaUlhFY11vc2ebiVJzVBuOzun6F7FBA+8KAbGTTedQ==",
      "type": "package",
      "path": "system.security.accesscontrol/6.0.0",
      "files": [
        ".nupkg.metadata",
        ".signature.p7s",
        "Icon.png",
        "LICENSE.TXT",
        "THIRD-PARTY-NOTICES.TXT",
        "buildTransitive/netcoreapp2.0/System.Security.AccessControl.targets",
        "buildTransitive/netcoreapp3.1/_._",
        "lib/net461/System.Security.AccessControl.dll",
        "lib/net461/System.Security.AccessControl.xml",
        "lib/net6.0/System.Security.AccessControl.dll",
        "lib/net6.0/System.Security.AccessControl.xml",
        "lib/netstandard2.0/System.Security.AccessControl.dll",
        "lib/netstandard2.0/System.Security.AccessControl.xml",
        "runtimes/win/lib/net461/System.Security.AccessControl.dll",
        "runtimes/win/lib/net461/System.Security.AccessControl.xml",
        "runtimes/win/lib/net6.0/System.Security.AccessControl.dll",
        "runtimes/win/lib/net6.0/System.Security.AccessControl.xml",
        "runtimes/win/lib/netstandard2.0/System.Security.AccessControl.dll",
        "runtimes/win/lib/netstandard2.0/System.Security.AccessControl.xml",
        "system.security.accesscontrol.6.0.0.nupkg.sha512",
        "system.security.accesscontrol.nuspec",
        "useSharedDesignerContext.txt"
      ]
    },
    "System.Security.Cryptography.Cng/5.0.0": {
      "sha512": "jIMXsKn94T9JY7PvPq/tMfqa6GAaHpElRDpmG+SuL+D3+sTw2M8VhnibKnN8Tq+4JqbPJ/f+BwtLeDMEnzAvRg==",
      "type": "package",
      "path": "system.security.cryptography.cng/5.0.0",
      "files": [
        ".nupkg.metadata",
        ".signature.p7s",
        "Icon.png",
        "LICENSE.TXT",
        "THIRD-PARTY-NOTICES.TXT",
        "lib/MonoAndroid10/_._",
        "lib/MonoTouch10/_._",
        "lib/net46/System.Security.Cryptography.Cng.dll",
        "lib/net461/System.Security.Cryptography.Cng.dll",
        "lib/net461/System.Security.Cryptography.Cng.xml",
        "lib/net462/System.Security.Cryptography.Cng.dll",
        "lib/net462/System.Security.Cryptography.Cng.xml",
        "lib/net47/System.Security.Cryptography.Cng.dll",
        "lib/net47/System.Security.Cryptography.Cng.xml",
        "lib/netcoreapp2.1/System.Security.Cryptography.Cng.dll",
        "lib/netcoreapp3.0/System.Security.Cryptography.Cng.dll",
        "lib/netcoreapp3.0/System.Security.Cryptography.Cng.xml",
        "lib/netstandard1.3/System.Security.Cryptography.Cng.dll",
        "lib/netstandard1.4/System.Security.Cryptography.Cng.dll",
        "lib/netstandard1.6/System.Security.Cryptography.Cng.dll",
        "lib/netstandard2.0/System.Security.Cryptography.Cng.dll",
        "lib/netstandard2.0/System.Security.Cryptography.Cng.xml",
        "lib/netstandard2.1/System.Security.Cryptography.Cng.dll",
        "lib/netstandard2.1/System.Security.Cryptography.Cng.xml",
        "lib/uap10.0.16299/_._",
        "lib/xamarinios10/_._",
        "lib/xamarinmac20/_._",
        "lib/xamarintvos10/_._",
        "lib/xamarinwatchos10/_._",
        "ref/MonoAndroid10/_._",
        "ref/MonoTouch10/_._",
        "ref/net46/System.Security.Cryptography.Cng.dll",
        "ref/net461/System.Security.Cryptography.Cng.dll",
        "ref/net461/System.Security.Cryptography.Cng.xml",
        "ref/net462/System.Security.Cryptography.Cng.dll",
        "ref/net462/System.Security.Cryptography.Cng.xml",
        "ref/net47/System.Security.Cryptography.Cng.dll",
        "ref/net47/System.Security.Cryptography.Cng.xml",
        "ref/netcoreapp2.0/System.Security.Cryptography.Cng.dll",
        "ref/netcoreapp2.0/System.Security.Cryptography.Cng.xml",
        "ref/netcoreapp2.1/System.Security.Cryptography.Cng.dll",
        "ref/netcoreapp2.1/System.Security.Cryptography.Cng.xml",
        "ref/netcoreapp3.0/System.Security.Cryptography.Cng.dll",
        "ref/netcoreapp3.0/System.Security.Cryptography.Cng.xml",
        "ref/netstandard1.3/System.Security.Cryptography.Cng.dll",
        "ref/netstandard1.4/System.Security.Cryptography.Cng.dll",
        "ref/netstandard1.6/System.Security.Cryptography.Cng.dll",
        "ref/netstandard2.0/System.Security.Cryptography.Cng.dll",
        "ref/netstandard2.0/System.Security.Cryptography.Cng.xml",
        "ref/netstandard2.1/System.Security.Cryptography.Cng.dll",
        "ref/netstandard2.1/System.Security.Cryptography.Cng.xml",
        "ref/uap10.0.16299/_._",
        "ref/xamarinios10/_._",
        "ref/xamarinmac20/_._",
        "ref/xamarintvos10/_._",
        "ref/xamarinwatchos10/_._",
        "runtimes/win/lib/net46/System.Security.Cryptography.Cng.dll",
        "runtimes/win/lib/net461/System.Security.Cryptography.Cng.dll",
        "runtimes/win/lib/net461/System.Security.Cryptography.Cng.xml",
        "runtimes/win/lib/net462/System.Security.Cryptography.Cng.dll",
        "runtimes/win/lib/net462/System.Security.Cryptography.Cng.xml",
        "runtimes/win/lib/net47/System.Security.Cryptography.Cng.dll",
        "runtimes/win/lib/net47/System.Security.Cryptography.Cng.xml",
        "runtimes/win/lib/netcoreapp2.0/System.Security.Cryptography.Cng.dll",
        "runtimes/win/lib/netcoreapp2.1/System.Security.Cryptography.Cng.dll",
        "runtimes/win/lib/netcoreapp3.0/System.Security.Cryptography.Cng.dll",
        "runtimes/win/lib/netcoreapp3.0/System.Security.Cryptography.Cng.xml",
        "runtimes/win/lib/netstandard1.4/System.Security.Cryptography.Cng.dll",
        "runtimes/win/lib/netstandard1.6/System.Security.Cryptography.Cng.dll",
        "runtimes/win/lib/uap10.0.16299/_._",
        "system.security.cryptography.cng.5.0.0.nupkg.sha512",
        "system.security.cryptography.cng.nuspec",
        "useSharedDesignerContext.txt",
        "version.txt"
      ]
    },
    "System.Security.Cryptography.ProtectedData/6.0.0": {
      "sha512": "rp1gMNEZpvx9vP0JW0oHLxlf8oSiQgtno77Y4PLUBjSiDYoD77Y8uXHr1Ea5XG4/pIKhqAdxZ8v8OTUtqo9PeQ==",
=======
    "System.Security.Cryptography.ProtectedData/8.0.0": {
      "sha512": "+TUFINV2q2ifyXauQXRwy4CiBhqvDEDZeVJU7qfxya4aRYOKzVBpN+4acx25VcPB9ywUN6C0n8drWl110PhZEg==",
>>>>>>> be17f7d4
      "type": "package",
      "path": "system.security.cryptography.protecteddata/6.0.0",
      "files": [
        ".nupkg.metadata",
        ".signature.p7s",
        "Icon.png",
        "LICENSE.TXT",
        "THIRD-PARTY-NOTICES.TXT",
        "buildTransitive/netcoreapp2.0/System.Security.Cryptography.ProtectedData.targets",
        "buildTransitive/netcoreapp3.1/_._",
        "lib/MonoAndroid10/_._",
        "lib/MonoTouch10/_._",
        "lib/net461/System.Security.Cryptography.ProtectedData.dll",
        "lib/net461/System.Security.Cryptography.ProtectedData.xml",
        "lib/net6.0/System.Security.Cryptography.ProtectedData.dll",
        "lib/net6.0/System.Security.Cryptography.ProtectedData.xml",
        "lib/netstandard2.0/System.Security.Cryptography.ProtectedData.dll",
        "lib/netstandard2.0/System.Security.Cryptography.ProtectedData.xml",
        "lib/xamarinios10/_._",
        "lib/xamarinmac20/_._",
        "lib/xamarintvos10/_._",
        "lib/xamarinwatchos10/_._",
        "runtimes/win/lib/net461/System.Security.Cryptography.ProtectedData.dll",
        "runtimes/win/lib/net461/System.Security.Cryptography.ProtectedData.xml",
        "runtimes/win/lib/net6.0/System.Security.Cryptography.ProtectedData.dll",
        "runtimes/win/lib/net6.0/System.Security.Cryptography.ProtectedData.xml",
        "runtimes/win/lib/netstandard2.0/System.Security.Cryptography.ProtectedData.dll",
        "runtimes/win/lib/netstandard2.0/System.Security.Cryptography.ProtectedData.xml",
        "system.security.cryptography.protecteddata.6.0.0.nupkg.sha512",
        "system.security.cryptography.protecteddata.nuspec",
        "useSharedDesignerContext.txt"
      ]
    },
<<<<<<< HEAD
    "System.Security.Permissions/6.0.0": {
      "sha512": "T/uuc7AklkDoxmcJ7LGkyX1CcSviZuLCa4jg3PekfJ7SU0niF0IVTXwUiNVP9DSpzou2PpxJ+eNY2IfDM90ZCg==",
      "type": "package",
      "path": "system.security.permissions/6.0.0",
      "files": [
        ".nupkg.metadata",
        ".signature.p7s",
        "Icon.png",
        "LICENSE.TXT",
        "THIRD-PARTY-NOTICES.TXT",
        "buildTransitive/netcoreapp2.0/System.Security.Permissions.targets",
        "buildTransitive/netcoreapp3.1/_._",
        "lib/net461/System.Security.Permissions.dll",
        "lib/net461/System.Security.Permissions.xml",
        "lib/net5.0/System.Security.Permissions.dll",
        "lib/net5.0/System.Security.Permissions.xml",
        "lib/net6.0/System.Security.Permissions.dll",
        "lib/net6.0/System.Security.Permissions.xml",
        "lib/netcoreapp3.1/System.Security.Permissions.dll",
        "lib/netcoreapp3.1/System.Security.Permissions.xml",
        "lib/netstandard2.0/System.Security.Permissions.dll",
        "lib/netstandard2.0/System.Security.Permissions.xml",
        "runtimes/win/lib/net461/System.Security.Permissions.dll",
        "runtimes/win/lib/net461/System.Security.Permissions.xml",
        "system.security.permissions.6.0.0.nupkg.sha512",
        "system.security.permissions.nuspec",
        "useSharedDesignerContext.txt"
      ]
    },
    "System.Security.Principal.Windows/5.0.0": {
      "sha512": "t0MGLukB5WAVU9bO3MGzvlGnyJPgUlcwerXn1kzBRjwLKixT96XV0Uza41W49gVd8zEMFu9vQEFlv0IOrytICA==",
      "type": "package",
      "path": "system.security.principal.windows/5.0.0",
      "files": [
        ".nupkg.metadata",
        ".signature.p7s",
        "Icon.png",
        "LICENSE.TXT",
        "THIRD-PARTY-NOTICES.TXT",
        "lib/net46/System.Security.Principal.Windows.dll",
        "lib/net461/System.Security.Principal.Windows.dll",
        "lib/net461/System.Security.Principal.Windows.xml",
        "lib/netstandard1.3/System.Security.Principal.Windows.dll",
        "lib/netstandard2.0/System.Security.Principal.Windows.dll",
        "lib/netstandard2.0/System.Security.Principal.Windows.xml",
        "lib/uap10.0.16299/_._",
        "ref/net46/System.Security.Principal.Windows.dll",
        "ref/net461/System.Security.Principal.Windows.dll",
        "ref/net461/System.Security.Principal.Windows.xml",
        "ref/netcoreapp3.0/System.Security.Principal.Windows.dll",
        "ref/netcoreapp3.0/System.Security.Principal.Windows.xml",
        "ref/netstandard1.3/System.Security.Principal.Windows.dll",
        "ref/netstandard1.3/System.Security.Principal.Windows.xml",
        "ref/netstandard1.3/de/System.Security.Principal.Windows.xml",
        "ref/netstandard1.3/es/System.Security.Principal.Windows.xml",
        "ref/netstandard1.3/fr/System.Security.Principal.Windows.xml",
        "ref/netstandard1.3/it/System.Security.Principal.Windows.xml",
        "ref/netstandard1.3/ja/System.Security.Principal.Windows.xml",
        "ref/netstandard1.3/ko/System.Security.Principal.Windows.xml",
        "ref/netstandard1.3/ru/System.Security.Principal.Windows.xml",
        "ref/netstandard1.3/zh-hans/System.Security.Principal.Windows.xml",
        "ref/netstandard1.3/zh-hant/System.Security.Principal.Windows.xml",
        "ref/netstandard2.0/System.Security.Principal.Windows.dll",
        "ref/netstandard2.0/System.Security.Principal.Windows.xml",
        "ref/uap10.0.16299/_._",
        "runtimes/unix/lib/netcoreapp2.0/System.Security.Principal.Windows.dll",
        "runtimes/unix/lib/netcoreapp2.0/System.Security.Principal.Windows.xml",
        "runtimes/unix/lib/netcoreapp2.1/System.Security.Principal.Windows.dll",
        "runtimes/unix/lib/netcoreapp2.1/System.Security.Principal.Windows.xml",
        "runtimes/win/lib/net46/System.Security.Principal.Windows.dll",
        "runtimes/win/lib/net461/System.Security.Principal.Windows.dll",
        "runtimes/win/lib/net461/System.Security.Principal.Windows.xml",
        "runtimes/win/lib/netcoreapp2.0/System.Security.Principal.Windows.dll",
        "runtimes/win/lib/netcoreapp2.0/System.Security.Principal.Windows.xml",
        "runtimes/win/lib/netcoreapp2.1/System.Security.Principal.Windows.dll",
        "runtimes/win/lib/netcoreapp2.1/System.Security.Principal.Windows.xml",
        "runtimes/win/lib/netstandard1.3/System.Security.Principal.Windows.dll",
        "runtimes/win/lib/uap10.0.16299/_._",
        "system.security.principal.windows.5.0.0.nupkg.sha512",
        "system.security.principal.windows.nuspec",
        "useSharedDesignerContext.txt",
        "version.txt"
      ]
    },
    "System.Text.Encoding.CodePages/6.0.0": {
      "sha512": "ZFCILZuOvtKPauZ/j/swhvw68ZRi9ATCfvGbk1QfydmcXBkIWecWKn/250UH7rahZ5OoDBaiAudJtPvLwzw85A==",
      "type": "package",
      "path": "system.text.encoding.codepages/6.0.0",
      "files": [
        ".nupkg.metadata",
        ".signature.p7s",
        "Icon.png",
        "LICENSE.TXT",
        "THIRD-PARTY-NOTICES.TXT",
        "buildTransitive/netcoreapp2.0/System.Text.Encoding.CodePages.targets",
        "buildTransitive/netcoreapp3.1/_._",
        "lib/MonoAndroid10/_._",
        "lib/MonoTouch10/_._",
        "lib/net461/System.Text.Encoding.CodePages.dll",
        "lib/net461/System.Text.Encoding.CodePages.xml",
        "lib/net6.0/System.Text.Encoding.CodePages.dll",
        "lib/net6.0/System.Text.Encoding.CodePages.xml",
        "lib/netcoreapp3.1/System.Text.Encoding.CodePages.dll",
        "lib/netcoreapp3.1/System.Text.Encoding.CodePages.xml",
        "lib/netstandard2.0/System.Text.Encoding.CodePages.dll",
        "lib/netstandard2.0/System.Text.Encoding.CodePages.xml",
        "lib/xamarinios10/_._",
        "lib/xamarinmac20/_._",
        "lib/xamarintvos10/_._",
        "lib/xamarinwatchos10/_._",
        "runtimes/win/lib/net461/System.Text.Encoding.CodePages.dll",
        "runtimes/win/lib/net461/System.Text.Encoding.CodePages.xml",
        "runtimes/win/lib/net6.0/System.Text.Encoding.CodePages.dll",
        "runtimes/win/lib/net6.0/System.Text.Encoding.CodePages.xml",
        "runtimes/win/lib/netcoreapp3.1/System.Text.Encoding.CodePages.dll",
        "runtimes/win/lib/netcoreapp3.1/System.Text.Encoding.CodePages.xml",
        "runtimes/win/lib/netstandard2.0/System.Text.Encoding.CodePages.dll",
        "runtimes/win/lib/netstandard2.0/System.Text.Encoding.CodePages.xml",
        "system.text.encoding.codepages.6.0.0.nupkg.sha512",
        "system.text.encoding.codepages.nuspec",
        "useSharedDesignerContext.txt"
      ]
    },
    "System.Text.Encodings.Web/6.0.0": {
      "sha512": "Vg8eB5Tawm1IFqj4TVK1czJX89rhFxJo9ELqc/Eiq0eXy13RK00eubyU6TJE6y+GQXjyV5gSfiewDUZjQgSE0w==",
=======
    "System.Text.Encodings.Web/4.7.2": {
      "sha512": "iTUgB/WtrZ1sWZs84F2hwyQhiRH6QNjQv2DkwrH+WP6RoFga2Q1m3f9/Q7FG8cck8AdHitQkmkXSY8qylcDmuA==",
>>>>>>> be17f7d4
      "type": "package",
      "path": "system.text.encodings.web/4.7.2",
      "files": [
        ".nupkg.metadata",
        ".signature.p7s",
        "Icon.png",
        "LICENSE.TXT",
        "THIRD-PARTY-NOTICES.TXT",
        "lib/net461/System.Text.Encodings.Web.dll",
        "lib/net461/System.Text.Encodings.Web.xml",
        "lib/netstandard1.0/System.Text.Encodings.Web.dll",
        "lib/netstandard1.0/System.Text.Encodings.Web.xml",
        "lib/netstandard2.0/System.Text.Encodings.Web.dll",
        "lib/netstandard2.0/System.Text.Encodings.Web.xml",
        "lib/netstandard2.1/System.Text.Encodings.Web.dll",
        "lib/netstandard2.1/System.Text.Encodings.Web.xml",
        "system.text.encodings.web.4.7.2.nupkg.sha512",
        "system.text.encodings.web.nuspec",
        "useSharedDesignerContext.txt",
        "version.txt"
      ]
    },
    "System.Text.Json/9.0.7": {
      "sha512": "u/lN2FEEXs3ghj2ta8tWA4r2MS9Yni07K7jDmnz8h1UPDf0lIIIEMkWx383Zz4fJjJio7gDl+00RYuQ/7R8ZQw==",
      "type": "package",
      "path": "system.text.json/9.0.7",
      "files": [
        ".nupkg.metadata",
        ".signature.p7s",
        "Icon.png",
        "LICENSE.TXT",
        "PACKAGE.md",
        "THIRD-PARTY-NOTICES.TXT",
        "analyzers/dotnet/roslyn3.11/cs/System.Text.Json.SourceGeneration.dll",
        "analyzers/dotnet/roslyn3.11/cs/cs/System.Text.Json.SourceGeneration.resources.dll",
        "analyzers/dotnet/roslyn3.11/cs/de/System.Text.Json.SourceGeneration.resources.dll",
        "analyzers/dotnet/roslyn3.11/cs/es/System.Text.Json.SourceGeneration.resources.dll",
        "analyzers/dotnet/roslyn3.11/cs/fr/System.Text.Json.SourceGeneration.resources.dll",
        "analyzers/dotnet/roslyn3.11/cs/it/System.Text.Json.SourceGeneration.resources.dll",
        "analyzers/dotnet/roslyn3.11/cs/ja/System.Text.Json.SourceGeneration.resources.dll",
        "analyzers/dotnet/roslyn3.11/cs/ko/System.Text.Json.SourceGeneration.resources.dll",
        "analyzers/dotnet/roslyn3.11/cs/pl/System.Text.Json.SourceGeneration.resources.dll",
        "analyzers/dotnet/roslyn3.11/cs/pt-BR/System.Text.Json.SourceGeneration.resources.dll",
        "analyzers/dotnet/roslyn3.11/cs/ru/System.Text.Json.SourceGeneration.resources.dll",
        "analyzers/dotnet/roslyn3.11/cs/tr/System.Text.Json.SourceGeneration.resources.dll",
        "analyzers/dotnet/roslyn3.11/cs/zh-Hans/System.Text.Json.SourceGeneration.resources.dll",
        "analyzers/dotnet/roslyn3.11/cs/zh-Hant/System.Text.Json.SourceGeneration.resources.dll",
        "analyzers/dotnet/roslyn4.0/cs/System.Text.Json.SourceGeneration.dll",
        "analyzers/dotnet/roslyn4.0/cs/cs/System.Text.Json.SourceGeneration.resources.dll",
        "analyzers/dotnet/roslyn4.0/cs/de/System.Text.Json.SourceGeneration.resources.dll",
        "analyzers/dotnet/roslyn4.0/cs/es/System.Text.Json.SourceGeneration.resources.dll",
        "analyzers/dotnet/roslyn4.0/cs/fr/System.Text.Json.SourceGeneration.resources.dll",
        "analyzers/dotnet/roslyn4.0/cs/it/System.Text.Json.SourceGeneration.resources.dll",
        "analyzers/dotnet/roslyn4.0/cs/ja/System.Text.Json.SourceGeneration.resources.dll",
        "analyzers/dotnet/roslyn4.0/cs/ko/System.Text.Json.SourceGeneration.resources.dll",
        "analyzers/dotnet/roslyn4.0/cs/pl/System.Text.Json.SourceGeneration.resources.dll",
        "analyzers/dotnet/roslyn4.0/cs/pt-BR/System.Text.Json.SourceGeneration.resources.dll",
        "analyzers/dotnet/roslyn4.0/cs/ru/System.Text.Json.SourceGeneration.resources.dll",
        "analyzers/dotnet/roslyn4.0/cs/tr/System.Text.Json.SourceGeneration.resources.dll",
        "analyzers/dotnet/roslyn4.0/cs/zh-Hans/System.Text.Json.SourceGeneration.resources.dll",
        "analyzers/dotnet/roslyn4.0/cs/zh-Hant/System.Text.Json.SourceGeneration.resources.dll",
        "analyzers/dotnet/roslyn4.4/cs/System.Text.Json.SourceGeneration.dll",
        "analyzers/dotnet/roslyn4.4/cs/cs/System.Text.Json.SourceGeneration.resources.dll",
        "analyzers/dotnet/roslyn4.4/cs/de/System.Text.Json.SourceGeneration.resources.dll",
        "analyzers/dotnet/roslyn4.4/cs/es/System.Text.Json.SourceGeneration.resources.dll",
        "analyzers/dotnet/roslyn4.4/cs/fr/System.Text.Json.SourceGeneration.resources.dll",
        "analyzers/dotnet/roslyn4.4/cs/it/System.Text.Json.SourceGeneration.resources.dll",
        "analyzers/dotnet/roslyn4.4/cs/ja/System.Text.Json.SourceGeneration.resources.dll",
        "analyzers/dotnet/roslyn4.4/cs/ko/System.Text.Json.SourceGeneration.resources.dll",
        "analyzers/dotnet/roslyn4.4/cs/pl/System.Text.Json.SourceGeneration.resources.dll",
        "analyzers/dotnet/roslyn4.4/cs/pt-BR/System.Text.Json.SourceGeneration.resources.dll",
        "analyzers/dotnet/roslyn4.4/cs/ru/System.Text.Json.SourceGeneration.resources.dll",
        "analyzers/dotnet/roslyn4.4/cs/tr/System.Text.Json.SourceGeneration.resources.dll",
        "analyzers/dotnet/roslyn4.4/cs/zh-Hans/System.Text.Json.SourceGeneration.resources.dll",
        "analyzers/dotnet/roslyn4.4/cs/zh-Hant/System.Text.Json.SourceGeneration.resources.dll",
        "buildTransitive/net461/System.Text.Json.targets",
        "buildTransitive/net462/System.Text.Json.targets",
        "buildTransitive/net8.0/System.Text.Json.targets",
        "buildTransitive/netcoreapp2.0/System.Text.Json.targets",
        "buildTransitive/netstandard2.0/System.Text.Json.targets",
        "lib/net462/System.Text.Json.dll",
        "lib/net462/System.Text.Json.xml",
        "lib/net8.0/System.Text.Json.dll",
        "lib/net8.0/System.Text.Json.xml",
        "lib/net9.0/System.Text.Json.dll",
        "lib/net9.0/System.Text.Json.xml",
        "lib/netstandard2.0/System.Text.Json.dll",
        "lib/netstandard2.0/System.Text.Json.xml",
        "system.text.json.9.0.7.nupkg.sha512",
        "system.text.json.nuspec",
        "useSharedDesignerContext.txt"
      ]
    },
    "System.Threading.Channels/7.0.0": {
      "sha512": "qmeeYNROMsONF6ndEZcIQ+VxR4Q/TX/7uIVLJqtwIWL7dDWeh0l1UIqgo4wYyjG//5lUNhwkLDSFl+pAWO6oiA==",
      "type": "package",
      "path": "system.threading.channels/7.0.0",
      "files": [
        ".nupkg.metadata",
        ".signature.p7s",
        "Icon.png",
        "LICENSE.TXT",
        "THIRD-PARTY-NOTICES.TXT",
        "buildTransitive/net461/System.Threading.Channels.targets",
        "buildTransitive/net462/_._",
        "buildTransitive/net6.0/_._",
        "buildTransitive/netcoreapp2.0/System.Threading.Channels.targets",
        "lib/net462/System.Threading.Channels.dll",
        "lib/net462/System.Threading.Channels.xml",
        "lib/net6.0/System.Threading.Channels.dll",
        "lib/net6.0/System.Threading.Channels.xml",
        "lib/net7.0/System.Threading.Channels.dll",
        "lib/net7.0/System.Threading.Channels.xml",
        "lib/netstandard2.0/System.Threading.Channels.dll",
        "lib/netstandard2.0/System.Threading.Channels.xml",
        "lib/netstandard2.1/System.Threading.Channels.dll",
        "lib/netstandard2.1/System.Threading.Channels.xml",
        "system.threading.channels.7.0.0.nupkg.sha512",
        "system.threading.channels.nuspec",
        "useSharedDesignerContext.txt"
      ]
    },
    "System.Threading.Tasks.Extensions/4.5.4": {
      "sha512": "zteT+G8xuGu6mS+mzDzYXbzS7rd3K6Fjb9RiZlYlJPam2/hU7JCBZBVEcywNuR+oZ1ncTvc/cq0faRr3P01OVg==",
      "type": "package",
      "path": "system.threading.tasks.extensions/4.5.4",
      "files": [
        ".nupkg.metadata",
        ".signature.p7s",
        "LICENSE.TXT",
        "THIRD-PARTY-NOTICES.TXT",
        "lib/MonoAndroid10/_._",
        "lib/MonoTouch10/_._",
        "lib/net461/System.Threading.Tasks.Extensions.dll",
        "lib/net461/System.Threading.Tasks.Extensions.xml",
        "lib/netcoreapp2.1/_._",
        "lib/netstandard1.0/System.Threading.Tasks.Extensions.dll",
        "lib/netstandard1.0/System.Threading.Tasks.Extensions.xml",
        "lib/netstandard2.0/System.Threading.Tasks.Extensions.dll",
        "lib/netstandard2.0/System.Threading.Tasks.Extensions.xml",
        "lib/portable-net45+win8+wp8+wpa81/System.Threading.Tasks.Extensions.dll",
        "lib/portable-net45+win8+wp8+wpa81/System.Threading.Tasks.Extensions.xml",
        "lib/xamarinios10/_._",
        "lib/xamarinmac20/_._",
        "lib/xamarintvos10/_._",
        "lib/xamarinwatchos10/_._",
        "ref/MonoAndroid10/_._",
        "ref/MonoTouch10/_._",
        "ref/netcoreapp2.1/_._",
        "ref/xamarinios10/_._",
        "ref/xamarinmac20/_._",
        "ref/xamarintvos10/_._",
        "ref/xamarinwatchos10/_._",
        "system.threading.tasks.extensions.4.5.4.nupkg.sha512",
        "system.threading.tasks.extensions.nuspec",
        "useSharedDesignerContext.txt",
        "version.txt"
      ]
    },
    "System.Windows.Extensions/6.0.0": {
      "sha512": "IXoJOXIqc39AIe+CIR7koBtRGMiCt/LPM3lI+PELtDIy9XdyeSrwXFdWV9dzJ2Awl0paLWUaknLxFQ5HpHZUog==",
      "type": "package",
      "path": "system.windows.extensions/6.0.0",
      "files": [
        ".nupkg.metadata",
        ".signature.p7s",
        "Icon.png",
        "LICENSE.TXT",
        "THIRD-PARTY-NOTICES.TXT",
        "lib/net6.0/System.Windows.Extensions.dll",
        "lib/net6.0/System.Windows.Extensions.xml",
        "lib/netcoreapp3.1/System.Windows.Extensions.dll",
        "lib/netcoreapp3.1/System.Windows.Extensions.xml",
        "runtimes/win/lib/net6.0/System.Windows.Extensions.dll",
        "runtimes/win/lib/net6.0/System.Windows.Extensions.xml",
        "runtimes/win/lib/netcoreapp3.1/System.Windows.Extensions.dll",
        "runtimes/win/lib/netcoreapp3.1/System.Windows.Extensions.xml",
        "system.windows.extensions.6.0.0.nupkg.sha512",
        "system.windows.extensions.nuspec",
        "useSharedDesignerContext.txt"
      ]
    }
  },
  "projectFileDependencyGroups": {
    "net9.0": [
      "AutoMapper >= 14.0.0",
      "AutoMapper.Extensions.Microsoft.DependencyInjection >= 12.0.1",
      "Microsoft.AspNetCore.Authentication.JwtBearer >= 9.0.7",
      "Microsoft.AspNetCore.Identity.EntityFrameworkCore >= 9.0.7",
      "Microsoft.AspNetCore.OpenApi >= 9.0.6",
      "Microsoft.EntityFrameworkCore >= 9.0.7",
      "Microsoft.EntityFrameworkCore.SqlServer >= 9.0.7",
      "Microsoft.EntityFrameworkCore.Tools >= 9.0.7",
<<<<<<< HEAD
=======
      "Serilog.AspNetCore >= 9.0.0",
      "Serilog.Sinks.MSSqlServer >= 8.2.2",
      "Stripe.net >= 48.4.0-beta.2",
>>>>>>> be17f7d4
      "Swashbuckle.AspNetCore >= 9.0.3"
    ]
  },
  "packageFolders": {
    "C:\\Users\\amr mostafa\\.nuget\\packages\\": {},
    "C:\\Program Files (x86)\\Microsoft Visual Studio\\Shared\\NuGetPackages": {}
  },
  "project": {
    "version": "1.0.0",
    "restore": {
      "projectUniqueName": "F:\\ITI FAYOUM\\GraduationProject_ITI\\PharmaLink\\PharmaLink_API\\PharmaLink_API.csproj",
      "projectName": "PharmaLink_API",
      "projectPath": "F:\\ITI FAYOUM\\GraduationProject_ITI\\PharmaLink\\PharmaLink_API\\PharmaLink_API.csproj",
      "packagesPath": "C:\\Users\\amr mostafa\\.nuget\\packages\\",
      "outputPath": "F:\\ITI FAYOUM\\GraduationProject_ITI\\PharmaLink\\PharmaLink_API\\obj\\",
      "projectStyle": "PackageReference",
      "fallbackFolders": [
        "C:\\Program Files (x86)\\Microsoft Visual Studio\\Shared\\NuGetPackages"
      ],
      "configFilePaths": [
        "C:\\Users\\amr mostafa\\AppData\\Roaming\\NuGet\\NuGet.Config",
        "C:\\Program Files (x86)\\NuGet\\Config\\Microsoft.VisualStudio.FallbackLocation.config",
        "C:\\Program Files (x86)\\NuGet\\Config\\Microsoft.VisualStudio.Offline.config"
      ],
      "originalTargetFrameworks": [
        "net9.0"
      ],
      "sources": {
        "C:\\Program Files (x86)\\Microsoft SDKs\\NuGetPackages\\": {},
        "https://api.nuget.org/v3/index.json": {}
      },
      "frameworks": {
        "net9.0": {
          "targetAlias": "net9.0",
          "projectReferences": {}
        }
      },
      "warningProperties": {
        "warnAsError": [
          "NU1605"
        ]
      },
      "restoreAuditProperties": {
        "enableAudit": "true",
        "auditLevel": "low",
        "auditMode": "direct"
      },
      "SdkAnalysisLevel": "9.0.300"
    },
    "frameworks": {
      "net9.0": {
        "targetAlias": "net9.0",
        "dependencies": {
          "AutoMapper": {
            "target": "Package",
            "version": "[14.0.0, )"
          },
          "AutoMapper.Extensions.Microsoft.DependencyInjection": {
            "target": "Package",
            "version": "[12.0.1, )"
          },
          "Microsoft.AspNetCore.Authentication.JwtBearer": {
            "target": "Package",
            "version": "[9.0.7, )"
          },
          "Microsoft.AspNetCore.Identity.EntityFrameworkCore": {
            "target": "Package",
            "version": "[9.0.7, )"
          },
          "Microsoft.AspNetCore.OpenApi": {
            "target": "Package",
            "version": "[9.0.6, )"
          },
          "Microsoft.EntityFrameworkCore": {
            "target": "Package",
            "version": "[9.0.7, )"
          },
          "Microsoft.EntityFrameworkCore.SqlServer": {
            "target": "Package",
            "version": "[9.0.7, )"
          },
          "Microsoft.EntityFrameworkCore.Tools": {
            "include": "Runtime, Build, Native, ContentFiles, Analyzers, BuildTransitive",
            "suppressParent": "All",
            "target": "Package",
            "version": "[9.0.7, )"
          },
<<<<<<< HEAD
=======
          "Serilog.AspNetCore": {
            "target": "Package",
            "version": "[9.0.0, )"
          },
          "Serilog.Sinks.MSSqlServer": {
            "target": "Package",
            "version": "[8.2.2, )"
          },
          "Stripe.net": {
            "target": "Package",
            "version": "[48.4.0-beta.2, )"
          },
>>>>>>> be17f7d4
          "Swashbuckle.AspNetCore": {
            "target": "Package",
            "version": "[9.0.3, )"
          }
        },
        "imports": [
          "net461",
          "net462",
          "net47",
          "net471",
          "net472",
          "net48",
          "net481"
        ],
        "assetTargetFallback": true,
        "warn": true,
        "frameworkReferences": {
          "Microsoft.AspNetCore.App": {
            "privateAssets": "none"
          },
          "Microsoft.NETCore.App": {
            "privateAssets": "all"
          }
        },
        "runtimeIdentifierGraphPath": "C:\\Program Files\\dotnet\\sdk\\9.0.303/PortableRuntimeIdentifierGraph.json"
      }
    }
  },
  "logs": [
    {
      "code": "NU1608",
      "level": "Warning",
      "warningLevel": 1,
      "message": "Detected package version outside of dependency constraint: AutoMapper.Extensions.Microsoft.DependencyInjection 12.0.1 requires AutoMapper (= 12.0.1) but version AutoMapper 14.0.0 was resolved.",
      "libraryId": "AutoMapper",
      "targetGraphs": [
        "net9.0"
      ]
    }
  ]
}<|MERGE_RESOLUTION|>--- conflicted
+++ resolved
@@ -16,19 +16,6 @@
           "lib/net8.0/AutoMapper.dll": {
             "related": ".xml"
           }
-        }
-      },
-      "AutoMapper.Extensions.Microsoft.DependencyInjection/12.0.1": {
-        "type": "package",
-        "dependencies": {
-          "AutoMapper": "[12.0.1]",
-          "Microsoft.Extensions.Options": "6.0.0"
-        },
-        "compile": {
-          "lib/netstandard2.1/AutoMapper.Extensions.Microsoft.DependencyInjection.dll": {}
-        },
-        "runtime": {
-          "lib/netstandard2.1/AutoMapper.Extensions.Microsoft.DependencyInjection.dll": {}
         }
       },
       "Azure.Core/1.38.0": {
@@ -72,6 +59,36 @@
         },
         "runtime": {
           "lib/netstandard2.0/Azure.Identity.dll": {
+            "related": ".xml"
+          }
+        }
+      },
+      "FluentValidation/12.0.0": {
+        "type": "package",
+        "compile": {
+          "lib/net8.0/FluentValidation.dll": {
+            "related": ".xml"
+          }
+        },
+        "runtime": {
+          "lib/net8.0/FluentValidation.dll": {
+            "related": ".xml"
+          }
+        }
+      },
+      "FluentValidation.DependencyInjectionExtensions/12.0.0": {
+        "type": "package",
+        "dependencies": {
+          "FluentValidation": "12.0.0",
+          "Microsoft.Extensions.Dependencyinjection.Abstractions": "2.1.0"
+        },
+        "compile": {
+          "lib/net8.0/FluentValidation.DependencyInjectionExtensions.dll": {
+            "related": ".xml"
+          }
+        },
+        "runtime": {
+          "lib/net8.0/FluentValidation.DependencyInjectionExtensions.dll": {
             "related": ".xml"
           }
         }
@@ -1235,31 +1252,34 @@
           }
         }
       },
-      "Microsoft.Win32.SystemEvents/6.0.0": {
-        "type": "package",
-        "compile": {
-          "lib/net6.0/_._": {
-            "related": ".xml"
-          }
-        },
-        "runtime": {
-          "lib/net6.0/Microsoft.Win32.SystemEvents.dll": {
-            "related": ".xml"
-          }
+      "Mono.TextTemplating/3.0.0": {
+        "type": "package",
+        "dependencies": {
+          "System.CodeDom": "6.0.0"
+        },
+        "compile": {
+          "lib/net6.0/_._": {}
+        },
+        "runtime": {
+          "lib/net6.0/Mono.TextTemplating.dll": {}
         },
         "build": {
-          "buildTransitive/netcoreapp3.1/_._": {}
-        },
-        "runtimeTargets": {
-          "runtimes/win/lib/net6.0/Microsoft.Win32.SystemEvents.dll": {
-            "assetType": "runtime",
-            "rid": "win"
-          }
-        }
-      },
-<<<<<<< HEAD
-      "Mono.TextTemplating/3.0.0": {
-=======
+          "buildTransitive/Mono.TextTemplating.targets": {}
+        }
+      },
+      "Newtonsoft.Json/13.0.3": {
+        "type": "package",
+        "compile": {
+          "lib/net6.0/Newtonsoft.Json.dll": {
+            "related": ".xml"
+          }
+        },
+        "runtime": {
+          "lib/net6.0/Newtonsoft.Json.dll": {
+            "related": ".xml"
+          }
+        }
+      },
       "Serilog/4.2.0": {
         "type": "package",
         "compile": {
@@ -1439,19 +1459,20 @@
         }
       },
       "Stripe.net/48.4.0-beta.2": {
->>>>>>> be17f7d4
-        "type": "package",
-        "dependencies": {
-          "System.CodeDom": "6.0.0"
-        },
-        "compile": {
-          "lib/net6.0/_._": {}
-        },
-        "runtime": {
-          "lib/net6.0/Mono.TextTemplating.dll": {}
-        },
-        "build": {
-          "buildTransitive/Mono.TextTemplating.targets": {}
+        "type": "package",
+        "dependencies": {
+          "Newtonsoft.Json": "13.0.3",
+          "System.Configuration.ConfigurationManager": "8.0.0"
+        },
+        "compile": {
+          "lib/net8.0/Stripe.net.dll": {
+            "related": ".xml"
+          }
+        },
+        "runtime": {
+          "lib/net8.0/Stripe.net.dll": {
+            "related": ".xml"
+          }
         }
       },
       "Swashbuckle.AspNetCore/9.0.3": {
@@ -1679,27 +1700,38 @@
           "buildTransitive/net6.0/_._": {}
         }
       },
-<<<<<<< HEAD
-      "System.Configuration.ConfigurationManager/6.0.1": {
-        "type": "package",
-        "dependencies": {
-          "System.Security.Cryptography.ProtectedData": "6.0.0",
-          "System.Security.Permissions": "6.0.0"
-=======
       "System.Configuration.ConfigurationManager/8.0.1": {
         "type": "package",
         "dependencies": {
           "System.Diagnostics.EventLog": "8.0.1",
           "System.Security.Cryptography.ProtectedData": "8.0.0"
->>>>>>> be17f7d4
-        },
-        "compile": {
-          "lib/net6.0/_._": {
-            "related": ".xml"
-          }
-        },
-        "runtime": {
-          "lib/net6.0/System.Configuration.ConfigurationManager.dll": {
+        },
+        "compile": {
+          "lib/net8.0/System.Configuration.ConfigurationManager.dll": {
+            "related": ".xml"
+          }
+        },
+        "runtime": {
+          "lib/net8.0/System.Configuration.ConfigurationManager.dll": {
+            "related": ".xml"
+          }
+        },
+        "build": {
+          "buildTransitive/net6.0/_._": {}
+        }
+      },
+      "System.Diagnostics.DiagnosticSource/6.0.1": {
+        "type": "package",
+        "dependencies": {
+          "System.Runtime.CompilerServices.Unsafe": "6.0.0"
+        },
+        "compile": {
+          "lib/net6.0/System.Diagnostics.DiagnosticSource.dll": {
+            "related": ".xml"
+          }
+        },
+        "runtime": {
+          "lib/net6.0/System.Diagnostics.DiagnosticSource.dll": {
             "related": ".xml"
           }
         },
@@ -1707,55 +1739,29 @@
           "buildTransitive/netcoreapp3.1/_._": {}
         }
       },
-      "System.Diagnostics.DiagnosticSource/6.0.1": {
-        "type": "package",
-        "dependencies": {
-          "System.Runtime.CompilerServices.Unsafe": "6.0.0"
-        },
-        "compile": {
-          "lib/net6.0/System.Diagnostics.DiagnosticSource.dll": {
-            "related": ".xml"
-          }
-        },
-        "runtime": {
-          "lib/net6.0/System.Diagnostics.DiagnosticSource.dll": {
+      "System.Diagnostics.EventLog/8.0.1": {
+        "type": "package",
+        "compile": {
+          "lib/net8.0/System.Diagnostics.EventLog.dll": {
+            "related": ".xml"
+          }
+        },
+        "runtime": {
+          "lib/net8.0/System.Diagnostics.EventLog.dll": {
             "related": ".xml"
           }
         },
         "build": {
-          "buildTransitive/netcoreapp3.1/_._": {}
-        }
-      },
-<<<<<<< HEAD
-      "System.Drawing.Common/6.0.0": {
-=======
-      "System.Diagnostics.EventLog/8.0.1": {
->>>>>>> be17f7d4
-        "type": "package",
-        "dependencies": {
-          "Microsoft.Win32.SystemEvents": "6.0.0"
-        },
-        "compile": {
-          "lib/net6.0/_._": {
-            "related": ".xml"
-          }
-        },
-        "runtime": {
-          "lib/net6.0/System.Drawing.Common.dll": {
-            "related": ".xml"
-          }
-        },
-        "build": {
-          "buildTransitive/netcoreapp3.1/_._": {}
+          "buildTransitive/net6.0/_._": {}
         },
         "runtimeTargets": {
-          "runtimes/unix/lib/net6.0/System.Drawing.Common.dll": {
-            "assetType": "runtime",
-            "rid": "unix"
-          },
-          "runtimes/win/lib/net6.0/System.Drawing.Common.dll": {
+          "runtimes/win/lib/net8.0/System.Diagnostics.EventLog.Messages.dll": {
             "assetType": "runtime",
             "rid": "win"
+          },
+          "runtimes/win/lib/net8.0/System.Diagnostics.EventLog.dll": {
+            "assetType": "runtime",
+            "rid": "win"
           }
         }
       },
@@ -1865,137 +1871,8 @@
       "System.Runtime.Caching/8.0.0": {
         "type": "package",
         "dependencies": {
-<<<<<<< HEAD
-          "System.Configuration.ConfigurationManager": "6.0.0"
-        },
-        "compile": {
-          "lib/net6.0/_._": {
-            "related": ".xml"
-          }
-        },
-        "runtime": {
-          "lib/net6.0/System.Runtime.Caching.dll": {
-            "related": ".xml"
-          }
-        },
-        "build": {
-          "buildTransitive/netcoreapp3.1/_._": {}
-        },
-        "runtimeTargets": {
-          "runtimes/win/lib/net6.0/System.Runtime.Caching.dll": {
-            "assetType": "runtime",
-            "rid": "win"
-          }
-        }
-      },
-      "System.Runtime.CompilerServices.Unsafe/6.0.0": {
-        "type": "package",
-        "compile": {
-          "lib/net6.0/System.Runtime.CompilerServices.Unsafe.dll": {
-            "related": ".xml"
-          }
-        },
-        "runtime": {
-          "lib/net6.0/System.Runtime.CompilerServices.Unsafe.dll": {
-            "related": ".xml"
-          }
-        },
-        "build": {
-          "buildTransitive/netcoreapp3.1/_._": {}
-        }
-      },
-      "System.Security.AccessControl/6.0.0": {
-        "type": "package",
-        "compile": {
-          "lib/net6.0/_._": {
-            "related": ".xml"
-          }
-        },
-        "runtime": {
-          "lib/net6.0/System.Security.AccessControl.dll": {
-            "related": ".xml"
-          }
-        },
-        "build": {
-          "buildTransitive/netcoreapp3.1/_._": {}
-        },
-        "runtimeTargets": {
-          "runtimes/win/lib/net6.0/System.Security.AccessControl.dll": {
-            "assetType": "runtime",
-            "rid": "win"
-          }
-        }
-      },
-      "System.Security.Cryptography.Cng/5.0.0": {
-        "type": "package",
-        "dependencies": {
-          "System.Formats.Asn1": "5.0.0"
-        },
-        "compile": {
-          "ref/netcoreapp3.0/System.Security.Cryptography.Cng.dll": {
-            "related": ".xml"
-          }
-        },
-        "runtime": {
-          "lib/netcoreapp3.0/System.Security.Cryptography.Cng.dll": {
-            "related": ".xml"
-          }
-        },
-        "runtimeTargets": {
-          "runtimes/win/lib/netcoreapp3.0/System.Security.Cryptography.Cng.dll": {
-            "assetType": "runtime",
-            "rid": "win"
-          }
-        }
-      },
-      "System.Security.Cryptography.ProtectedData/6.0.0": {
-        "type": "package",
-        "compile": {
-          "lib/net6.0/System.Security.Cryptography.ProtectedData.dll": {
-            "related": ".xml"
-          }
-        },
-        "runtime": {
-          "lib/net6.0/System.Security.Cryptography.ProtectedData.dll": {
-            "related": ".xml"
-          }
-        },
-        "build": {
-          "buildTransitive/netcoreapp3.1/_._": {}
-        },
-        "runtimeTargets": {
-          "runtimes/win/lib/net6.0/System.Security.Cryptography.ProtectedData.dll": {
-            "assetType": "runtime",
-            "rid": "win"
-          }
-        }
-      },
-      "System.Security.Permissions/6.0.0": {
-        "type": "package",
-        "dependencies": {
-          "System.Security.AccessControl": "6.0.0",
-          "System.Windows.Extensions": "6.0.0"
-        },
-        "compile": {
-          "lib/net6.0/_._": {
-            "related": ".xml"
-          }
-        },
-        "runtime": {
-          "lib/net6.0/System.Security.Permissions.dll": {
-            "related": ".xml"
-          }
-        },
-        "build": {
-          "buildTransitive/netcoreapp3.1/_._": {}
-        }
-      },
-      "System.Security.Principal.Windows/5.0.0": {
-        "type": "package",
-=======
           "System.Configuration.ConfigurationManager": "8.0.0"
         },
->>>>>>> be17f7d4
         "compile": {
           "lib/net8.0/_._": {
             "related": ".xml"
@@ -2100,28 +1977,6 @@
         },
         "runtime": {
           "lib/netcoreapp2.1/_._": {}
-        }
-      },
-      "System.Windows.Extensions/6.0.0": {
-        "type": "package",
-        "dependencies": {
-          "System.Drawing.Common": "6.0.0"
-        },
-        "compile": {
-          "lib/net6.0/_._": {
-            "related": ".xml"
-          }
-        },
-        "runtime": {
-          "lib/net6.0/System.Windows.Extensions.dll": {
-            "related": ".xml"
-          }
-        },
-        "runtimeTargets": {
-          "runtimes/win/lib/net6.0/System.Windows.Extensions.dll": {
-            "assetType": "runtime",
-            "rid": "win"
-          }
         }
       }
     }
@@ -2140,20 +1995,6 @@
         "icon.png",
         "lib/net8.0/AutoMapper.dll",
         "lib/net8.0/AutoMapper.xml"
-      ]
-    },
-    "AutoMapper.Extensions.Microsoft.DependencyInjection/12.0.1": {
-      "sha512": "+g/K+Vpe3gGMKGzjslMOdqNlkikScDjWfVvmWTayrDHaG/n2pPmFBMa+jKX1r/h6BDGFdkyRjAuhFE3ykW+r1g==",
-      "type": "package",
-      "path": "automapper.extensions.microsoft.dependencyinjection/12.0.1",
-      "files": [
-        ".nupkg.metadata",
-        ".signature.p7s",
-        "README.md",
-        "automapper.extensions.microsoft.dependencyinjection.12.0.1.nupkg.sha512",
-        "automapper.extensions.microsoft.dependencyinjection.nuspec",
-        "icon.png",
-        "lib/netstandard2.1/AutoMapper.Extensions.Microsoft.DependencyInjection.dll"
       ]
     },
     "Azure.Core/1.38.0": {
@@ -2192,6 +2033,36 @@
         "azureicon.png",
         "lib/netstandard2.0/Azure.Identity.dll",
         "lib/netstandard2.0/Azure.Identity.xml"
+      ]
+    },
+    "FluentValidation/12.0.0": {
+      "sha512": "8NVLxtMUXynRHJIX3Hn1ACovaqZIJASufXIIFkD0EUbcd5PmMsL1xUD5h548gCezJ5BzlITaR9CAMrGe29aWpA==",
+      "type": "package",
+      "path": "fluentvalidation/12.0.0",
+      "files": [
+        ".nupkg.metadata",
+        ".signature.p7s",
+        "README.md",
+        "fluent-validation-icon.png",
+        "fluentvalidation.12.0.0.nupkg.sha512",
+        "fluentvalidation.nuspec",
+        "lib/net8.0/FluentValidation.dll",
+        "lib/net8.0/FluentValidation.xml"
+      ]
+    },
+    "FluentValidation.DependencyInjectionExtensions/12.0.0": {
+      "sha512": "B28fBRL1UjhGsBC8fwV6YBZosh+SiU1FxdD7l7p5dGPgRlVI7UnM+Lgzmg+unZtV1Zxzpaw96UY2MYfMaAd8cg==",
+      "type": "package",
+      "path": "fluentvalidation.dependencyinjectionextensions/12.0.0",
+      "files": [
+        ".nupkg.metadata",
+        ".signature.p7s",
+        "README.md",
+        "fluent-validation-icon.png",
+        "fluentvalidation.dependencyinjectionextensions.12.0.0.nupkg.sha512",
+        "fluentvalidation.dependencyinjectionextensions.nuspec",
+        "lib/net8.0/FluentValidation.DependencyInjectionExtensions.dll",
+        "lib/net8.0/FluentValidation.DependencyInjectionExtensions.xml"
       ]
     },
     "Humanizer.Core/2.14.1": {
@@ -4539,35 +4410,6 @@
         "microsoft.sqlserver.server.nuspec"
       ]
     },
-    "Microsoft.Win32.SystemEvents/6.0.0": {
-      "sha512": "hqTM5628jSsQiv+HGpiq3WKBl2c8v1KZfby2J6Pr7pEPlK9waPdgEO6b8A/+/xn/yZ9ulv8HuqK71ONy2tg67A==",
-      "type": "package",
-      "path": "microsoft.win32.systemevents/6.0.0",
-      "files": [
-        ".nupkg.metadata",
-        ".signature.p7s",
-        "Icon.png",
-        "LICENSE.TXT",
-        "THIRD-PARTY-NOTICES.TXT",
-        "buildTransitive/netcoreapp2.0/Microsoft.Win32.SystemEvents.targets",
-        "buildTransitive/netcoreapp3.1/_._",
-        "lib/net461/Microsoft.Win32.SystemEvents.dll",
-        "lib/net461/Microsoft.Win32.SystemEvents.xml",
-        "lib/net6.0/Microsoft.Win32.SystemEvents.dll",
-        "lib/net6.0/Microsoft.Win32.SystemEvents.xml",
-        "lib/netcoreapp3.1/Microsoft.Win32.SystemEvents.dll",
-        "lib/netcoreapp3.1/Microsoft.Win32.SystemEvents.xml",
-        "lib/netstandard2.0/Microsoft.Win32.SystemEvents.dll",
-        "lib/netstandard2.0/Microsoft.Win32.SystemEvents.xml",
-        "microsoft.win32.systemevents.6.0.0.nupkg.sha512",
-        "microsoft.win32.systemevents.nuspec",
-        "runtimes/win/lib/net6.0/Microsoft.Win32.SystemEvents.dll",
-        "runtimes/win/lib/net6.0/Microsoft.Win32.SystemEvents.xml",
-        "runtimes/win/lib/netcoreapp3.1/Microsoft.Win32.SystemEvents.dll",
-        "runtimes/win/lib/netcoreapp3.1/Microsoft.Win32.SystemEvents.xml",
-        "useSharedDesignerContext.txt"
-      ]
-    },
     "Mono.TextTemplating/3.0.0": {
       "sha512": "YqueG52R/Xej4VVbKuRIodjiAhV0HR/XVbLbNrJhCZnzjnSjgMJ/dCdV0akQQxavX6hp/LC6rqLGLcXeQYU7XA==",
       "type": "package",
@@ -4585,8 +4427,6 @@
         "readme.md"
       ]
     },
-<<<<<<< HEAD
-=======
     "Newtonsoft.Json/13.0.3": {
       "sha512": "HrC5BXdl00IP9zeV+0Z848QWPAoCr9P3bDEZguI+gkLcBKAOxix/tLEAAHC+UvDNPv4a2d18lOReHMOagPa+zQ==",
       "type": "package",
@@ -4873,7 +4713,6 @@
         "stripe.net.nuspec"
       ]
     },
->>>>>>> be17f7d4
     "Swashbuckle.AspNetCore/9.0.3": {
       "sha512": "Akk4oFgy0ST8Q8pZTfPbrt045tWNyMMiKhlbYjG3qnjQZLz645IL5vhQm7NLicc2sAAQ+vftArIlsYWFevmb2g==",
       "type": "package",
@@ -5168,38 +5007,32 @@
         "useSharedDesignerContext.txt"
       ]
     },
-<<<<<<< HEAD
-    "System.Configuration.ConfigurationManager/6.0.1": {
-      "sha512": "jXw9MlUu/kRfEU0WyTptAVueupqIeE3/rl0EZDMlf8pcvJnitQ8HeVEp69rZdaStXwTV72boi/Bhw8lOeO+U2w==",
-      "type": "package",
-      "path": "system.configuration.configurationmanager/6.0.1",
-=======
     "System.Configuration.ConfigurationManager/8.0.1": {
       "sha512": "gPYFPDyohW2gXNhdQRSjtmeS6FymL2crg4Sral1wtvEJ7DUqFCDWDVbbLobASbzxfic8U1hQEdC7hmg9LHncMw==",
       "type": "package",
       "path": "system.configuration.configurationmanager/8.0.1",
->>>>>>> be17f7d4
       "files": [
         ".nupkg.metadata",
         ".signature.p7s",
         "Icon.png",
         "LICENSE.TXT",
+        "PACKAGE.md",
         "THIRD-PARTY-NOTICES.TXT",
+        "buildTransitive/net461/System.Configuration.ConfigurationManager.targets",
+        "buildTransitive/net462/_._",
+        "buildTransitive/net6.0/_._",
         "buildTransitive/netcoreapp2.0/System.Configuration.ConfigurationManager.targets",
-        "buildTransitive/netcoreapp3.1/_._",
-        "lib/net461/System.Configuration.ConfigurationManager.dll",
-        "lib/net461/System.Configuration.ConfigurationManager.xml",
+        "lib/net462/System.Configuration.ConfigurationManager.dll",
+        "lib/net462/System.Configuration.ConfigurationManager.xml",
         "lib/net6.0/System.Configuration.ConfigurationManager.dll",
         "lib/net6.0/System.Configuration.ConfigurationManager.xml",
+        "lib/net7.0/System.Configuration.ConfigurationManager.dll",
+        "lib/net7.0/System.Configuration.ConfigurationManager.xml",
+        "lib/net8.0/System.Configuration.ConfigurationManager.dll",
+        "lib/net8.0/System.Configuration.ConfigurationManager.xml",
         "lib/netstandard2.0/System.Configuration.ConfigurationManager.dll",
         "lib/netstandard2.0/System.Configuration.ConfigurationManager.xml",
-<<<<<<< HEAD
-        "runtimes/win/lib/net461/System.Configuration.ConfigurationManager.dll",
-        "runtimes/win/lib/net461/System.Configuration.ConfigurationManager.xml",
-        "system.configuration.configurationmanager.6.0.1.nupkg.sha512",
-=======
         "system.configuration.configurationmanager.8.0.1.nupkg.sha512",
->>>>>>> be17f7d4
         "system.configuration.configurationmanager.nuspec",
         "useSharedDesignerContext.txt"
       ]
@@ -5229,51 +5062,17 @@
         "useSharedDesignerContext.txt"
       ]
     },
-<<<<<<< HEAD
-    "System.Drawing.Common/6.0.0": {
-      "sha512": "NfuoKUiP2nUWwKZN6twGqXioIe1zVD0RIj2t976A+czLHr2nY454RwwXs6JU9Htc6mwqL6Dn/nEL3dpVf2jOhg==",
-      "type": "package",
-      "path": "system.drawing.common/6.0.0",
-=======
     "System.Diagnostics.EventLog/8.0.1": {
       "sha512": "n1ZP7NM2Gkn/MgD8+eOT5MulMj6wfeQMNS2Pizvq5GHCZfjlFMXV2irQlQmJhwA2VABC57M0auudO89Iu2uRLg==",
       "type": "package",
       "path": "system.diagnostics.eventlog/8.0.1",
->>>>>>> be17f7d4
       "files": [
         ".nupkg.metadata",
         ".signature.p7s",
         "Icon.png",
         "LICENSE.TXT",
+        "PACKAGE.md",
         "THIRD-PARTY-NOTICES.TXT",
-<<<<<<< HEAD
-        "buildTransitive/netcoreapp2.0/System.Drawing.Common.targets",
-        "buildTransitive/netcoreapp3.1/_._",
-        "lib/MonoAndroid10/_._",
-        "lib/MonoTouch10/_._",
-        "lib/net461/System.Drawing.Common.dll",
-        "lib/net461/System.Drawing.Common.xml",
-        "lib/net6.0/System.Drawing.Common.dll",
-        "lib/net6.0/System.Drawing.Common.xml",
-        "lib/netcoreapp3.1/System.Drawing.Common.dll",
-        "lib/netcoreapp3.1/System.Drawing.Common.xml",
-        "lib/netstandard2.0/System.Drawing.Common.dll",
-        "lib/netstandard2.0/System.Drawing.Common.xml",
-        "lib/xamarinios10/_._",
-        "lib/xamarinmac20/_._",
-        "lib/xamarintvos10/_._",
-        "lib/xamarinwatchos10/_._",
-        "runtimes/unix/lib/net6.0/System.Drawing.Common.dll",
-        "runtimes/unix/lib/net6.0/System.Drawing.Common.xml",
-        "runtimes/unix/lib/netcoreapp3.1/System.Drawing.Common.dll",
-        "runtimes/unix/lib/netcoreapp3.1/System.Drawing.Common.xml",
-        "runtimes/win/lib/net6.0/System.Drawing.Common.dll",
-        "runtimes/win/lib/net6.0/System.Drawing.Common.xml",
-        "runtimes/win/lib/netcoreapp3.1/System.Drawing.Common.dll",
-        "runtimes/win/lib/netcoreapp3.1/System.Drawing.Common.xml",
-        "system.drawing.common.6.0.0.nupkg.sha512",
-        "system.drawing.common.nuspec",
-=======
         "buildTransitive/net461/System.Diagnostics.EventLog.targets",
         "buildTransitive/net462/_._",
         "buildTransitive/net6.0/_._",
@@ -5299,7 +5098,6 @@
         "runtimes/win/lib/net8.0/System.Diagnostics.EventLog.xml",
         "system.diagnostics.eventlog.8.0.1.nupkg.sha512",
         "system.diagnostics.eventlog.nuspec",
->>>>>>> be17f7d4
         "useSharedDesignerContext.txt"
       ]
     },
@@ -5561,286 +5359,44 @@
         "useSharedDesignerContext.txt"
       ]
     },
-<<<<<<< HEAD
-    "System.Security.AccessControl/6.0.0": {
-      "sha512": "AUADIc0LIEQe7MzC+I0cl0rAT8RrTAKFHl53yHjEUzNVIaUlhFY11vc2ebiVJzVBuOzun6F7FBA+8KAbGTTedQ==",
-      "type": "package",
-      "path": "system.security.accesscontrol/6.0.0",
+    "System.Security.Cryptography.ProtectedData/8.0.0": {
+      "sha512": "+TUFINV2q2ifyXauQXRwy4CiBhqvDEDZeVJU7qfxya4aRYOKzVBpN+4acx25VcPB9ywUN6C0n8drWl110PhZEg==",
+      "type": "package",
+      "path": "system.security.cryptography.protecteddata/8.0.0",
       "files": [
         ".nupkg.metadata",
         ".signature.p7s",
         "Icon.png",
         "LICENSE.TXT",
+        "PACKAGE.md",
         "THIRD-PARTY-NOTICES.TXT",
-        "buildTransitive/netcoreapp2.0/System.Security.AccessControl.targets",
-        "buildTransitive/netcoreapp3.1/_._",
-        "lib/net461/System.Security.AccessControl.dll",
-        "lib/net461/System.Security.AccessControl.xml",
-        "lib/net6.0/System.Security.AccessControl.dll",
-        "lib/net6.0/System.Security.AccessControl.xml",
-        "lib/netstandard2.0/System.Security.AccessControl.dll",
-        "lib/netstandard2.0/System.Security.AccessControl.xml",
-        "runtimes/win/lib/net461/System.Security.AccessControl.dll",
-        "runtimes/win/lib/net461/System.Security.AccessControl.xml",
-        "runtimes/win/lib/net6.0/System.Security.AccessControl.dll",
-        "runtimes/win/lib/net6.0/System.Security.AccessControl.xml",
-        "runtimes/win/lib/netstandard2.0/System.Security.AccessControl.dll",
-        "runtimes/win/lib/netstandard2.0/System.Security.AccessControl.xml",
-        "system.security.accesscontrol.6.0.0.nupkg.sha512",
-        "system.security.accesscontrol.nuspec",
-        "useSharedDesignerContext.txt"
-      ]
-    },
-    "System.Security.Cryptography.Cng/5.0.0": {
-      "sha512": "jIMXsKn94T9JY7PvPq/tMfqa6GAaHpElRDpmG+SuL+D3+sTw2M8VhnibKnN8Tq+4JqbPJ/f+BwtLeDMEnzAvRg==",
-      "type": "package",
-      "path": "system.security.cryptography.cng/5.0.0",
-      "files": [
-        ".nupkg.metadata",
-        ".signature.p7s",
-        "Icon.png",
-        "LICENSE.TXT",
-        "THIRD-PARTY-NOTICES.TXT",
+        "buildTransitive/net461/System.Security.Cryptography.ProtectedData.targets",
+        "buildTransitive/net462/_._",
+        "buildTransitive/net6.0/_._",
+        "buildTransitive/netcoreapp2.0/System.Security.Cryptography.ProtectedData.targets",
         "lib/MonoAndroid10/_._",
         "lib/MonoTouch10/_._",
-        "lib/net46/System.Security.Cryptography.Cng.dll",
-        "lib/net461/System.Security.Cryptography.Cng.dll",
-        "lib/net461/System.Security.Cryptography.Cng.xml",
-        "lib/net462/System.Security.Cryptography.Cng.dll",
-        "lib/net462/System.Security.Cryptography.Cng.xml",
-        "lib/net47/System.Security.Cryptography.Cng.dll",
-        "lib/net47/System.Security.Cryptography.Cng.xml",
-        "lib/netcoreapp2.1/System.Security.Cryptography.Cng.dll",
-        "lib/netcoreapp3.0/System.Security.Cryptography.Cng.dll",
-        "lib/netcoreapp3.0/System.Security.Cryptography.Cng.xml",
-        "lib/netstandard1.3/System.Security.Cryptography.Cng.dll",
-        "lib/netstandard1.4/System.Security.Cryptography.Cng.dll",
-        "lib/netstandard1.6/System.Security.Cryptography.Cng.dll",
-        "lib/netstandard2.0/System.Security.Cryptography.Cng.dll",
-        "lib/netstandard2.0/System.Security.Cryptography.Cng.xml",
-        "lib/netstandard2.1/System.Security.Cryptography.Cng.dll",
-        "lib/netstandard2.1/System.Security.Cryptography.Cng.xml",
-        "lib/uap10.0.16299/_._",
-        "lib/xamarinios10/_._",
-        "lib/xamarinmac20/_._",
-        "lib/xamarintvos10/_._",
-        "lib/xamarinwatchos10/_._",
-        "ref/MonoAndroid10/_._",
-        "ref/MonoTouch10/_._",
-        "ref/net46/System.Security.Cryptography.Cng.dll",
-        "ref/net461/System.Security.Cryptography.Cng.dll",
-        "ref/net461/System.Security.Cryptography.Cng.xml",
-        "ref/net462/System.Security.Cryptography.Cng.dll",
-        "ref/net462/System.Security.Cryptography.Cng.xml",
-        "ref/net47/System.Security.Cryptography.Cng.dll",
-        "ref/net47/System.Security.Cryptography.Cng.xml",
-        "ref/netcoreapp2.0/System.Security.Cryptography.Cng.dll",
-        "ref/netcoreapp2.0/System.Security.Cryptography.Cng.xml",
-        "ref/netcoreapp2.1/System.Security.Cryptography.Cng.dll",
-        "ref/netcoreapp2.1/System.Security.Cryptography.Cng.xml",
-        "ref/netcoreapp3.0/System.Security.Cryptography.Cng.dll",
-        "ref/netcoreapp3.0/System.Security.Cryptography.Cng.xml",
-        "ref/netstandard1.3/System.Security.Cryptography.Cng.dll",
-        "ref/netstandard1.4/System.Security.Cryptography.Cng.dll",
-        "ref/netstandard1.6/System.Security.Cryptography.Cng.dll",
-        "ref/netstandard2.0/System.Security.Cryptography.Cng.dll",
-        "ref/netstandard2.0/System.Security.Cryptography.Cng.xml",
-        "ref/netstandard2.1/System.Security.Cryptography.Cng.dll",
-        "ref/netstandard2.1/System.Security.Cryptography.Cng.xml",
-        "ref/uap10.0.16299/_._",
-        "ref/xamarinios10/_._",
-        "ref/xamarinmac20/_._",
-        "ref/xamarintvos10/_._",
-        "ref/xamarinwatchos10/_._",
-        "runtimes/win/lib/net46/System.Security.Cryptography.Cng.dll",
-        "runtimes/win/lib/net461/System.Security.Cryptography.Cng.dll",
-        "runtimes/win/lib/net461/System.Security.Cryptography.Cng.xml",
-        "runtimes/win/lib/net462/System.Security.Cryptography.Cng.dll",
-        "runtimes/win/lib/net462/System.Security.Cryptography.Cng.xml",
-        "runtimes/win/lib/net47/System.Security.Cryptography.Cng.dll",
-        "runtimes/win/lib/net47/System.Security.Cryptography.Cng.xml",
-        "runtimes/win/lib/netcoreapp2.0/System.Security.Cryptography.Cng.dll",
-        "runtimes/win/lib/netcoreapp2.1/System.Security.Cryptography.Cng.dll",
-        "runtimes/win/lib/netcoreapp3.0/System.Security.Cryptography.Cng.dll",
-        "runtimes/win/lib/netcoreapp3.0/System.Security.Cryptography.Cng.xml",
-        "runtimes/win/lib/netstandard1.4/System.Security.Cryptography.Cng.dll",
-        "runtimes/win/lib/netstandard1.6/System.Security.Cryptography.Cng.dll",
-        "runtimes/win/lib/uap10.0.16299/_._",
-        "system.security.cryptography.cng.5.0.0.nupkg.sha512",
-        "system.security.cryptography.cng.nuspec",
-        "useSharedDesignerContext.txt",
-        "version.txt"
-      ]
-    },
-    "System.Security.Cryptography.ProtectedData/6.0.0": {
-      "sha512": "rp1gMNEZpvx9vP0JW0oHLxlf8oSiQgtno77Y4PLUBjSiDYoD77Y8uXHr1Ea5XG4/pIKhqAdxZ8v8OTUtqo9PeQ==",
-=======
-    "System.Security.Cryptography.ProtectedData/8.0.0": {
-      "sha512": "+TUFINV2q2ifyXauQXRwy4CiBhqvDEDZeVJU7qfxya4aRYOKzVBpN+4acx25VcPB9ywUN6C0n8drWl110PhZEg==",
->>>>>>> be17f7d4
-      "type": "package",
-      "path": "system.security.cryptography.protecteddata/6.0.0",
-      "files": [
-        ".nupkg.metadata",
-        ".signature.p7s",
-        "Icon.png",
-        "LICENSE.TXT",
-        "THIRD-PARTY-NOTICES.TXT",
-        "buildTransitive/netcoreapp2.0/System.Security.Cryptography.ProtectedData.targets",
-        "buildTransitive/netcoreapp3.1/_._",
-        "lib/MonoAndroid10/_._",
-        "lib/MonoTouch10/_._",
-        "lib/net461/System.Security.Cryptography.ProtectedData.dll",
-        "lib/net461/System.Security.Cryptography.ProtectedData.xml",
+        "lib/net462/System.Security.Cryptography.ProtectedData.dll",
+        "lib/net462/System.Security.Cryptography.ProtectedData.xml",
         "lib/net6.0/System.Security.Cryptography.ProtectedData.dll",
         "lib/net6.0/System.Security.Cryptography.ProtectedData.xml",
+        "lib/net7.0/System.Security.Cryptography.ProtectedData.dll",
+        "lib/net7.0/System.Security.Cryptography.ProtectedData.xml",
+        "lib/net8.0/System.Security.Cryptography.ProtectedData.dll",
+        "lib/net8.0/System.Security.Cryptography.ProtectedData.xml",
         "lib/netstandard2.0/System.Security.Cryptography.ProtectedData.dll",
         "lib/netstandard2.0/System.Security.Cryptography.ProtectedData.xml",
         "lib/xamarinios10/_._",
         "lib/xamarinmac20/_._",
         "lib/xamarintvos10/_._",
         "lib/xamarinwatchos10/_._",
-        "runtimes/win/lib/net461/System.Security.Cryptography.ProtectedData.dll",
-        "runtimes/win/lib/net461/System.Security.Cryptography.ProtectedData.xml",
-        "runtimes/win/lib/net6.0/System.Security.Cryptography.ProtectedData.dll",
-        "runtimes/win/lib/net6.0/System.Security.Cryptography.ProtectedData.xml",
-        "runtimes/win/lib/netstandard2.0/System.Security.Cryptography.ProtectedData.dll",
-        "runtimes/win/lib/netstandard2.0/System.Security.Cryptography.ProtectedData.xml",
-        "system.security.cryptography.protecteddata.6.0.0.nupkg.sha512",
+        "system.security.cryptography.protecteddata.8.0.0.nupkg.sha512",
         "system.security.cryptography.protecteddata.nuspec",
         "useSharedDesignerContext.txt"
       ]
     },
-<<<<<<< HEAD
-    "System.Security.Permissions/6.0.0": {
-      "sha512": "T/uuc7AklkDoxmcJ7LGkyX1CcSviZuLCa4jg3PekfJ7SU0niF0IVTXwUiNVP9DSpzou2PpxJ+eNY2IfDM90ZCg==",
-      "type": "package",
-      "path": "system.security.permissions/6.0.0",
-      "files": [
-        ".nupkg.metadata",
-        ".signature.p7s",
-        "Icon.png",
-        "LICENSE.TXT",
-        "THIRD-PARTY-NOTICES.TXT",
-        "buildTransitive/netcoreapp2.0/System.Security.Permissions.targets",
-        "buildTransitive/netcoreapp3.1/_._",
-        "lib/net461/System.Security.Permissions.dll",
-        "lib/net461/System.Security.Permissions.xml",
-        "lib/net5.0/System.Security.Permissions.dll",
-        "lib/net5.0/System.Security.Permissions.xml",
-        "lib/net6.0/System.Security.Permissions.dll",
-        "lib/net6.0/System.Security.Permissions.xml",
-        "lib/netcoreapp3.1/System.Security.Permissions.dll",
-        "lib/netcoreapp3.1/System.Security.Permissions.xml",
-        "lib/netstandard2.0/System.Security.Permissions.dll",
-        "lib/netstandard2.0/System.Security.Permissions.xml",
-        "runtimes/win/lib/net461/System.Security.Permissions.dll",
-        "runtimes/win/lib/net461/System.Security.Permissions.xml",
-        "system.security.permissions.6.0.0.nupkg.sha512",
-        "system.security.permissions.nuspec",
-        "useSharedDesignerContext.txt"
-      ]
-    },
-    "System.Security.Principal.Windows/5.0.0": {
-      "sha512": "t0MGLukB5WAVU9bO3MGzvlGnyJPgUlcwerXn1kzBRjwLKixT96XV0Uza41W49gVd8zEMFu9vQEFlv0IOrytICA==",
-      "type": "package",
-      "path": "system.security.principal.windows/5.0.0",
-      "files": [
-        ".nupkg.metadata",
-        ".signature.p7s",
-        "Icon.png",
-        "LICENSE.TXT",
-        "THIRD-PARTY-NOTICES.TXT",
-        "lib/net46/System.Security.Principal.Windows.dll",
-        "lib/net461/System.Security.Principal.Windows.dll",
-        "lib/net461/System.Security.Principal.Windows.xml",
-        "lib/netstandard1.3/System.Security.Principal.Windows.dll",
-        "lib/netstandard2.0/System.Security.Principal.Windows.dll",
-        "lib/netstandard2.0/System.Security.Principal.Windows.xml",
-        "lib/uap10.0.16299/_._",
-        "ref/net46/System.Security.Principal.Windows.dll",
-        "ref/net461/System.Security.Principal.Windows.dll",
-        "ref/net461/System.Security.Principal.Windows.xml",
-        "ref/netcoreapp3.0/System.Security.Principal.Windows.dll",
-        "ref/netcoreapp3.0/System.Security.Principal.Windows.xml",
-        "ref/netstandard1.3/System.Security.Principal.Windows.dll",
-        "ref/netstandard1.3/System.Security.Principal.Windows.xml",
-        "ref/netstandard1.3/de/System.Security.Principal.Windows.xml",
-        "ref/netstandard1.3/es/System.Security.Principal.Windows.xml",
-        "ref/netstandard1.3/fr/System.Security.Principal.Windows.xml",
-        "ref/netstandard1.3/it/System.Security.Principal.Windows.xml",
-        "ref/netstandard1.3/ja/System.Security.Principal.Windows.xml",
-        "ref/netstandard1.3/ko/System.Security.Principal.Windows.xml",
-        "ref/netstandard1.3/ru/System.Security.Principal.Windows.xml",
-        "ref/netstandard1.3/zh-hans/System.Security.Principal.Windows.xml",
-        "ref/netstandard1.3/zh-hant/System.Security.Principal.Windows.xml",
-        "ref/netstandard2.0/System.Security.Principal.Windows.dll",
-        "ref/netstandard2.0/System.Security.Principal.Windows.xml",
-        "ref/uap10.0.16299/_._",
-        "runtimes/unix/lib/netcoreapp2.0/System.Security.Principal.Windows.dll",
-        "runtimes/unix/lib/netcoreapp2.0/System.Security.Principal.Windows.xml",
-        "runtimes/unix/lib/netcoreapp2.1/System.Security.Principal.Windows.dll",
-        "runtimes/unix/lib/netcoreapp2.1/System.Security.Principal.Windows.xml",
-        "runtimes/win/lib/net46/System.Security.Principal.Windows.dll",
-        "runtimes/win/lib/net461/System.Security.Principal.Windows.dll",
-        "runtimes/win/lib/net461/System.Security.Principal.Windows.xml",
-        "runtimes/win/lib/netcoreapp2.0/System.Security.Principal.Windows.dll",
-        "runtimes/win/lib/netcoreapp2.0/System.Security.Principal.Windows.xml",
-        "runtimes/win/lib/netcoreapp2.1/System.Security.Principal.Windows.dll",
-        "runtimes/win/lib/netcoreapp2.1/System.Security.Principal.Windows.xml",
-        "runtimes/win/lib/netstandard1.3/System.Security.Principal.Windows.dll",
-        "runtimes/win/lib/uap10.0.16299/_._",
-        "system.security.principal.windows.5.0.0.nupkg.sha512",
-        "system.security.principal.windows.nuspec",
-        "useSharedDesignerContext.txt",
-        "version.txt"
-      ]
-    },
-    "System.Text.Encoding.CodePages/6.0.0": {
-      "sha512": "ZFCILZuOvtKPauZ/j/swhvw68ZRi9ATCfvGbk1QfydmcXBkIWecWKn/250UH7rahZ5OoDBaiAudJtPvLwzw85A==",
-      "type": "package",
-      "path": "system.text.encoding.codepages/6.0.0",
-      "files": [
-        ".nupkg.metadata",
-        ".signature.p7s",
-        "Icon.png",
-        "LICENSE.TXT",
-        "THIRD-PARTY-NOTICES.TXT",
-        "buildTransitive/netcoreapp2.0/System.Text.Encoding.CodePages.targets",
-        "buildTransitive/netcoreapp3.1/_._",
-        "lib/MonoAndroid10/_._",
-        "lib/MonoTouch10/_._",
-        "lib/net461/System.Text.Encoding.CodePages.dll",
-        "lib/net461/System.Text.Encoding.CodePages.xml",
-        "lib/net6.0/System.Text.Encoding.CodePages.dll",
-        "lib/net6.0/System.Text.Encoding.CodePages.xml",
-        "lib/netcoreapp3.1/System.Text.Encoding.CodePages.dll",
-        "lib/netcoreapp3.1/System.Text.Encoding.CodePages.xml",
-        "lib/netstandard2.0/System.Text.Encoding.CodePages.dll",
-        "lib/netstandard2.0/System.Text.Encoding.CodePages.xml",
-        "lib/xamarinios10/_._",
-        "lib/xamarinmac20/_._",
-        "lib/xamarintvos10/_._",
-        "lib/xamarinwatchos10/_._",
-        "runtimes/win/lib/net461/System.Text.Encoding.CodePages.dll",
-        "runtimes/win/lib/net461/System.Text.Encoding.CodePages.xml",
-        "runtimes/win/lib/net6.0/System.Text.Encoding.CodePages.dll",
-        "runtimes/win/lib/net6.0/System.Text.Encoding.CodePages.xml",
-        "runtimes/win/lib/netcoreapp3.1/System.Text.Encoding.CodePages.dll",
-        "runtimes/win/lib/netcoreapp3.1/System.Text.Encoding.CodePages.xml",
-        "runtimes/win/lib/netstandard2.0/System.Text.Encoding.CodePages.dll",
-        "runtimes/win/lib/netstandard2.0/System.Text.Encoding.CodePages.xml",
-        "system.text.encoding.codepages.6.0.0.nupkg.sha512",
-        "system.text.encoding.codepages.nuspec",
-        "useSharedDesignerContext.txt"
-      ]
-    },
-    "System.Text.Encodings.Web/6.0.0": {
-      "sha512": "Vg8eB5Tawm1IFqj4TVK1czJX89rhFxJo9ELqc/Eiq0eXy13RK00eubyU6TJE6y+GQXjyV5gSfiewDUZjQgSE0w==",
-=======
     "System.Text.Encodings.Web/4.7.2": {
       "sha512": "iTUgB/WtrZ1sWZs84F2hwyQhiRH6QNjQv2DkwrH+WP6RoFga2Q1m3f9/Q7FG8cck8AdHitQkmkXSY8qylcDmuA==",
->>>>>>> be17f7d4
       "type": "package",
       "path": "system.text.encodings.web/4.7.2",
       "files": [
@@ -5999,47 +5555,21 @@
         "useSharedDesignerContext.txt",
         "version.txt"
       ]
-    },
-    "System.Windows.Extensions/6.0.0": {
-      "sha512": "IXoJOXIqc39AIe+CIR7koBtRGMiCt/LPM3lI+PELtDIy9XdyeSrwXFdWV9dzJ2Awl0paLWUaknLxFQ5HpHZUog==",
-      "type": "package",
-      "path": "system.windows.extensions/6.0.0",
-      "files": [
-        ".nupkg.metadata",
-        ".signature.p7s",
-        "Icon.png",
-        "LICENSE.TXT",
-        "THIRD-PARTY-NOTICES.TXT",
-        "lib/net6.0/System.Windows.Extensions.dll",
-        "lib/net6.0/System.Windows.Extensions.xml",
-        "lib/netcoreapp3.1/System.Windows.Extensions.dll",
-        "lib/netcoreapp3.1/System.Windows.Extensions.xml",
-        "runtimes/win/lib/net6.0/System.Windows.Extensions.dll",
-        "runtimes/win/lib/net6.0/System.Windows.Extensions.xml",
-        "runtimes/win/lib/netcoreapp3.1/System.Windows.Extensions.dll",
-        "runtimes/win/lib/netcoreapp3.1/System.Windows.Extensions.xml",
-        "system.windows.extensions.6.0.0.nupkg.sha512",
-        "system.windows.extensions.nuspec",
-        "useSharedDesignerContext.txt"
-      ]
     }
   },
   "projectFileDependencyGroups": {
     "net9.0": [
       "AutoMapper >= 14.0.0",
-      "AutoMapper.Extensions.Microsoft.DependencyInjection >= 12.0.1",
+      "FluentValidation.DependencyInjectionExtensions >= 12.0.0",
       "Microsoft.AspNetCore.Authentication.JwtBearer >= 9.0.7",
       "Microsoft.AspNetCore.Identity.EntityFrameworkCore >= 9.0.7",
       "Microsoft.AspNetCore.OpenApi >= 9.0.6",
       "Microsoft.EntityFrameworkCore >= 9.0.7",
       "Microsoft.EntityFrameworkCore.SqlServer >= 9.0.7",
       "Microsoft.EntityFrameworkCore.Tools >= 9.0.7",
-<<<<<<< HEAD
-=======
       "Serilog.AspNetCore >= 9.0.0",
       "Serilog.Sinks.MSSqlServer >= 8.2.2",
       "Stripe.net >= 48.4.0-beta.2",
->>>>>>> be17f7d4
       "Swashbuckle.AspNetCore >= 9.0.3"
     ]
   },
@@ -6097,9 +5627,9 @@
             "target": "Package",
             "version": "[14.0.0, )"
           },
-          "AutoMapper.Extensions.Microsoft.DependencyInjection": {
+          "FluentValidation.DependencyInjectionExtensions": {
             "target": "Package",
-            "version": "[12.0.1, )"
+            "version": "[12.0.0, )"
           },
           "Microsoft.AspNetCore.Authentication.JwtBearer": {
             "target": "Package",
@@ -6127,8 +5657,6 @@
             "target": "Package",
             "version": "[9.0.7, )"
           },
-<<<<<<< HEAD
-=======
           "Serilog.AspNetCore": {
             "target": "Package",
             "version": "[9.0.0, )"
@@ -6141,7 +5669,6 @@
             "target": "Package",
             "version": "[48.4.0-beta.2, )"
           },
->>>>>>> be17f7d4
           "Swashbuckle.AspNetCore": {
             "target": "Package",
             "version": "[9.0.3, )"
@@ -6169,17 +5696,5 @@
         "runtimeIdentifierGraphPath": "C:\\Program Files\\dotnet\\sdk\\9.0.303/PortableRuntimeIdentifierGraph.json"
       }
     }
-  },
-  "logs": [
-    {
-      "code": "NU1608",
-      "level": "Warning",
-      "warningLevel": 1,
-      "message": "Detected package version outside of dependency constraint: AutoMapper.Extensions.Microsoft.DependencyInjection 12.0.1 requires AutoMapper (= 12.0.1) but version AutoMapper 14.0.0 was resolved.",
-      "libraryId": "AutoMapper",
-      "targetGraphs": [
-        "net9.0"
-      ]
-    }
-  ]
+  }
 }