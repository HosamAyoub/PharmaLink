using AutoMapper;
using Microsoft.AspNetCore.Authorization;
using Microsoft.AspNetCore.Http;
using Microsoft.AspNetCore.Mvc;
using PharmaLink_API.Models;
using PharmaLink_API.Models.DTO.PharmacyDTO;
using PharmaLink_API.Repository.Interfaces;
using System.Security.Claims;

namespace PharmaLink_API.Controllers
{
    [Route("api/[controller]")]
    [ApiController]
    public class PharmacyController : ControllerBase
    {
        private IPharmacyRepository _PharmacyRepo { get; set; }
        private IMapper _Mapper { get; set; }
        private readonly IWebHostEnvironment _WebHostEnvironment;

        public PharmacyController(IPharmacyRepository pharmacyRepo, IMapper mapper, IWebHostEnvironment webHostEnvironment)
        {
            _PharmacyRepo = pharmacyRepo;
            _Mapper = mapper;
            _WebHostEnvironment = webHostEnvironment;
        }
        [HttpGet]
        public async Task<ActionResult<IEnumerable<PharmacyDisplayDTO>>> GetAllPharmacies()
        {
            var pharmacies = await _PharmacyRepo.GetAllAsync();
            if (pharmacies == null || pharmacies.Count == 0)
            {
                return NotFound("No pharmacies found.");
            }
            var pharmaciesDto = _Mapper.Map<IEnumerable<PharmacyDisplayDTO>>(pharmacies);
            return Ok(pharmaciesDto);
        }

        [Authorize(Roles = "Pharmacy")]
        [HttpGet("pharmacyProfile")]
        public async Task<ActionResult<PharmacyDisplayDTO>> GetPharmacyById()
<<<<<<< HEAD
        {
            var accountId = User.FindFirstValue(ClaimTypes.NameIdentifier);
            if (string.IsNullOrEmpty(accountId))
                return Unauthorized("Invalid token.");

            var pharmacy = await _PharmacyRepo.GetAsync(p => p.AccountId == accountId, true, x => x.Account);
=======
        {
            var accountId = User.FindFirstValue(ClaimTypes.NameIdentifier);
            if (string.IsNullOrEmpty(accountId))
                return Unauthorized("Invalid token.");

            var pharmacy = await _PharmacyRepo.GetAsync(p => p.AccountId == accountId, true, x => x.Account);
            if (pharmacy == null)
            {
                return NotFound($"Pharmacy not found.");
            }

            var pharmacyDto = _Mapper.Map<PharmacyDisplayDTO>(pharmacy);
            return Ok(pharmacyDto);
        }

        [HttpGet("pharmacyById")]
        [HttpGet("{id:int}")]
        public async Task<ActionResult<PharmacyDisplayDTO>> GetPharmacyById_forUser(int Id)
        {

            var pharmacy = await _PharmacyRepo.GetAsync(p => p.PharmacyID == Id);
>>>>>>> ed89894f
            if (pharmacy == null)
            {
                return NotFound($"Pharmacy not found.");
            }

            var pharmacyDto = _Mapper.Map<PharmacyDisplayDTO>(pharmacy);
            return Ok(pharmacyDto);
        }

        [HttpGet("{name:alpha}")]
        public async Task<ActionResult<PharmacyDisplayDTO>> GetPharmacyByName(string name)
        {
            var pharmacy = await _PharmacyRepo.GetPharmacyByNameAsync(name);
            if (pharmacy == null)
            {
                return NotFound($"Pharmacy with name {name} not found.");
            }
            var pharmacyDto = _Mapper.Map<PharmacyDisplayDTO>(pharmacy);
            return Ok(pharmacyDto);
        }

        [HttpPost]
        public async Task<IActionResult> CreatePharmacy([FromBody] Pharmacy pharmacy)
        {
            if (pharmacy == null || string.IsNullOrEmpty(pharmacy.Name))
            {
                return BadRequest("Invalid pharmacy data.");
            }
            await _PharmacyRepo.CreateAndSaveAsync(pharmacy);
            return CreatedAtAction(nameof(GetPharmacyById), new { id = pharmacy.PharmacyID }, pharmacy);
        }

        [HttpPut("UpdatePharmacy")]
        [Authorize(Roles = "Pharmacy")]
        public async Task<IActionResult> UpdatePharmacy([FromForm] PharmacyUpdateDTO Editedpharmacy)
        {
            var accountId = User.FindFirstValue(ClaimTypes.NameIdentifier);
            if (string.IsNullOrEmpty(accountId))
                return Unauthorized("Invalid token.");

            var existingPharmacy = await _PharmacyRepo.GetAsync(p => p.AccountId == accountId, true, x => x.Account);
            if (existingPharmacy == null)
            {
                return NotFound($"Pharmacy not found.");
            }

            if (Editedpharmacy == null)
            {
                return BadRequest("Invalid pharmacy data.");
            }
            // Update only allowed fields
            existingPharmacy.Name = Editedpharmacy.Name;
            existingPharmacy.Address = Editedpharmacy.Address;
            existingPharmacy.Account.PhoneNumber = Editedpharmacy.PhoneNumber;
            existingPharmacy.PhoneNumber = Editedpharmacy.PhoneNumber;
            existingPharmacy.Account.Email = Editedpharmacy.Email;
            existingPharmacy.StartHour = Editedpharmacy.StartHour;
            existingPharmacy.EndHour = Editedpharmacy.EndHour;

            if (Editedpharmacy.Photo != null && Editedpharmacy.Photo.Length > 0)
            {
                var extension = Path.GetExtension(Editedpharmacy.Photo.FileName).ToLower();
                var allowedExtensions = new[] { ".jpg", ".jpeg", ".png", ".webp" };
                if (!allowedExtensions.Contains(extension))
                    return BadRequest("Unsupported image format.");

                // remove old image if it exists
                if (!string.IsNullOrEmpty(existingPharmacy.ImgUrl))
                {
                    var oldFileName = Path.GetFileName(new Uri(existingPharmacy.ImgUrl).LocalPath);
                    var oldFilePath = Path.Combine(_WebHostEnvironment.WebRootPath, "uploads", oldFileName);

                    if (System.IO.File.Exists(oldFilePath))
                    {
                        System.IO.File.Delete(oldFilePath);
                    }
                }

                // save new image
                var fileName = Guid.NewGuid() + extension;
                var filePath = Path.Combine(_WebHostEnvironment.WebRootPath, "uploads", fileName);

                using var stream = new FileStream(filePath, FileMode.Create);
                await Editedpharmacy.Photo.CopyToAsync(stream);

                existingPharmacy.ImgUrl = $"{Request.Scheme}://{Request.Host}/uploads/{fileName}";
            }


            await _PharmacyRepo.UpdateAsync(existingPharmacy);

            // Map updated entity back to DTO and return it
            var updatedDTO = _Mapper.Map<PharmacyDisplayDTO>(existingPharmacy);
            return Ok(updatedDTO);
        }

        [HttpDelete("{id:int}")]
        public async Task<IActionResult> DeletePharmacy(int id)
        {
            var pharmacy = await _PharmacyRepo.GetAsync(p => p.PharmacyID == id);
            if (pharmacy == null)
            {
                return NotFound($"Pharmacy with ID {id} not found.");
            }
            await _PharmacyRepo.RemoveAsync(pharmacy);
            return Ok($"Department with ID {id} deleted successfully.");
        }
    }
}
<|MERGE_RESOLUTION|>--- conflicted
+++ resolved
@@ -38,14 +38,6 @@
         [Authorize(Roles = "Pharmacy")]
         [HttpGet("pharmacyProfile")]
         public async Task<ActionResult<PharmacyDisplayDTO>> GetPharmacyById()
-<<<<<<< HEAD
-        {
-            var accountId = User.FindFirstValue(ClaimTypes.NameIdentifier);
-            if (string.IsNullOrEmpty(accountId))
-                return Unauthorized("Invalid token.");
-
-            var pharmacy = await _PharmacyRepo.GetAsync(p => p.AccountId == accountId, true, x => x.Account);
-=======
         {
             var accountId = User.FindFirstValue(ClaimTypes.NameIdentifier);
             if (string.IsNullOrEmpty(accountId))
@@ -67,7 +59,6 @@
         {
 
             var pharmacy = await _PharmacyRepo.GetAsync(p => p.PharmacyID == Id);
->>>>>>> ed89894f
             if (pharmacy == null)
             {
                 return NotFound($"Pharmacy not found.");
