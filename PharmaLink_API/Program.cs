using FluentValidation;
using Microsoft.AspNetCore.Authentication.JwtBearer;
using Microsoft.AspNetCore.Identity;
using Microsoft.EntityFrameworkCore;
using Microsoft.IdentityModel.Tokens;
using Microsoft.OpenApi.Models;
using PharmaLink_API.Core.Constants;
using PharmaLink_API.Core.Enums;
using PharmaLink_API.Core.Middleware;
using PharmaLink_API.Data;
using PharmaLink_API.Models;
using PharmaLink_API.Models.Profiles;
using PharmaLink_API.Repository;
using PharmaLink_API.Repository.Interfaces;
using PharmaLink_API.Services;
using PharmaLink_API.Services.Interfaces;
using Serilog;
using Serilog.Sinks.MSSqlServer;
using System.Text;

namespace PharmaLink_API
{
    public class Program
    {
        public static void Main(string[] args)
        {
            var builder = WebApplication.CreateBuilder(args);

            // Add services to the container.
            builder.Services.AddDbContext<ApplicationDbContext>(options =>
                options.UseSqlServer(builder.Configuration.GetConnectionString("DefaultConnection")));

            // CORS Configuration
            builder.Services.AddCors(options =>
            {
                options.AddPolicy("CorsPolicy",
                    builder => builder.WithOrigins("http://localhost:4200")
                                      .AllowAnyMethod()
                                      .AllowAnyHeader());
                                      
                options.AddPolicy("MyPolicy", builderOptions =>
                {
                    builderOptions.AllowAnyOrigin()
                        .AllowAnyMethod()
                        .AllowAnyHeader();
                });
            });

            //AutoMapper Configuration
            builder.Services.AddAutoMapper(typeof(Program));
            builder.Services.AddAutoMapper(typeof(PharmacyProfile));
            builder.Services.AddValidatorsFromAssemblyContaining<Program>();


            
            builder.Services.AddIdentityCore<Account>(options =>
            {
                options.User.RequireUniqueEmail = true;
                options.User.AllowedUserNameCharacters = "abcdefghijklmnopqrstuvwxyzABCDEFGHIJKLMNOPQRSTUVWXYZ0123456789-._@+"; // Allowed characters for usernames
            })
            .AddRoles<IdentityRole>()
            .AddEntityFrameworkStores<ApplicationDbContext>()
            .AddDefaultTokenProviders();

            // JWT Authentication
            builder.Services.AddAuthentication(options =>
            {
                options.DefaultAuthenticateScheme = JwtBearerDefaults.AuthenticationScheme;
                options.DefaultChallengeScheme = JwtBearerDefaults.AuthenticationScheme;
                options.DefaultScheme = JwtBearerDefaults.AuthenticationScheme;
            }).AddJwtBearer(options =>
            {
                options.SaveToken = true;
                options.RequireHttpsMetadata = false;
                options.TokenValidationParameters = new TokenValidationParameters
                {
                    ValidateIssuer = true,
                    ValidIssuer = builder.Configuration["JWT:Issuer"],
                    ValidateAudience = true,
                    ValidAudience = builder.Configuration["JWT:Audience"],
                    ValidateLifetime = true,
                    ValidateIssuerSigningKey = true,
                    IssuerSigningKey = new SymmetricSecurityKey(Encoding.UTF8.GetBytes(builder.Configuration["JWT:Key"])),
                    ClockSkew = TimeSpan.Zero
                };
            });

            builder.Services.AddAuthorization(options =>
            {
                // PharmacyAdmin policy: Allows Admins and Pharmacy users with valid pharmacy_id claim
                options.AddPolicy("PharmacyAdmin", policy =>
                {
                    policy.RequireAssertion(context =>
                        context.User.IsInRole(UserRole.Admin.ToRoleString()) ||
                        (context.User.IsInRole(UserRole.Pharmacy.ToRoleString()) && 
                         context.User.Claims.Any(c => c.Type == CustomClaimTypes.PharmacyId))
                    );
                });

                // Admin only policy
                options.AddPolicy("AdminOnly", policy =>
                {
                    policy.RequireRole(UserRole.Admin.ToRoleString());
                });

                // Patient only policy
                options.AddPolicy("PatientOnly", policy =>
                {
                    policy.RequireRole(UserRole.Patient.ToRoleString());
                });

                // Pharmacy only policy
                options.AddPolicy("PharmacyOnly", policy =>
                {
                    policy.RequireRole(UserRole.Pharmacy.ToRoleString());
                });
            });

            // Register repositories
            builder.Services.AddScoped<IPharmacyRepository, PharmacyRepository>();
            builder.Services.AddScoped<IPatientRepository, PatientRepository>();
            builder.Services.AddScoped<ICartRepository, CartRepository>();
            builder.Services.AddScoped<IOrderHeaderRepository, OrderHeaderRepository>();
            builder.Services.AddScoped<IOrderDetailRepository, OrderDetailRepository>();
            builder.Services.AddScoped<IPharmacyStockRepository, PharmacyStockRepository>();
            builder.Services.AddScoped<IDrugRepository, DrugRepoServices>();
            builder.Services.AddScoped<IRoleRepository, RoleRepository>();
            builder.Services.AddScoped<IAccountRepository, AccountRepository>();
<<<<<<< HEAD
            
            // Register services
            builder.Services.AddScoped<IPharmacyStockService, PharmacyStockService>();

            builder.Services.AddControllers().AddJsonOptions(options =>
            {
                options.JsonSerializerOptions.ReferenceHandler = System.Text.Json.Serialization.ReferenceHandler.IgnoreCycles;
            });

=======
            builder.Services.AddScoped<IPharmacyRepository, PharmacyRepository>();
            builder.Services.AddScoped<IFavoriteRepository, FavoriteRepository>();

            builder.Services.AddControllers();
>>>>>>> 2768367d
            builder.Services.AddOpenApi();
            builder.Services.AddSwaggerGen(options =>
            {
                options.SwaggerDoc("v1", new OpenApiInfo { Title = "PharmaLink API", Version = "v1" });

                options.AddSecurityDefinition("Bearer", new OpenApiSecurityScheme
                {
                    Name = "Authorization",
                    Type = SecuritySchemeType.ApiKey,
                    Scheme = "Bearer",
                    BearerFormat = "JWT",
                    In = ParameterLocation.Header,
                    Description = @"Enter your JWT token like this: Bearer {your JWT token}Example: Bearer eyJhbGciOiJIUzI1NiIsInR5cCI6IkpXVCJ9..."
                });

                options.AddSecurityRequirement(new OpenApiSecurityRequirement
                {
                    {
                        new OpenApiSecurityScheme
                        {
                           Reference = new OpenApiReference
                           {
                              Type = ReferenceType.SecurityScheme,
                              Id = "Bearer"
                           }
                        },
                       Array.Empty<string>()
                    }
                });
            });

            builder.Services.Configure<StripeModel>(builder.Configuration.GetSection("Stripe"));

            if (builder.Environment.IsProduction())
            {
                // Configure Serilog with SourceContext column
                builder.Host.UseSerilog((ctx, lc) => {
                    lc.ReadFrom.Configuration(ctx.Configuration)
                      .WriteTo.MSSqlServer(
                          connectionString: ctx.Configuration.GetConnectionString("DefaultConnection"),
                          sinkOptions: new MSSqlServerSinkOptions
                          {
                              TableName = "LogEvents",
                              AutoCreateSqlTable = true
                          },
                          columnOptions: new ColumnOptions()
                          {
                              AdditionalColumns = new SqlColumn[]
                              {
                              new SqlColumn()
                              {
                                  ColumnName = "SourceContext",
                                  PropertyName = "SourceContext",
                                  DataType = System.Data.SqlDbType.NVarChar,
                                  DataLength = 150,
                                  AllowNull = true
                              }
                              }
                          }
                      );
                });

            }


            var app = builder.Build();

            // Configure the HTTP request pipeline.
            
            // Add global exception handling middleware first
            app.UseMiddleware<GlobalExceptionHandlingMiddleware>();

            if (app.Environment.IsDevelopment())
            {
                app.MapOpenApi();
                app.UseSwagger();
                app.UseSwaggerUI();
            }

            app.UseHttpsRedirection();
            app.UseRouting();
            app.UseCors("CorsPolicy");
            app.UseAuthentication();
            app.UseAuthorization();
            app.MapControllers();

            app.Run();
        }
    }
}<|MERGE_RESOLUTION|>--- conflicted
+++ resolved
@@ -126,22 +126,17 @@
             builder.Services.AddScoped<IDrugRepository, DrugRepoServices>();
             builder.Services.AddScoped<IRoleRepository, RoleRepository>();
             builder.Services.AddScoped<IAccountRepository, AccountRepository>();
-<<<<<<< HEAD
             
             // Register services
             builder.Services.AddScoped<IPharmacyStockService, PharmacyStockService>();
+            builder.Services.AddScoped<IFavoriteRepository, FavoriteRepository>();
+
 
             builder.Services.AddControllers().AddJsonOptions(options =>
             {
                 options.JsonSerializerOptions.ReferenceHandler = System.Text.Json.Serialization.ReferenceHandler.IgnoreCycles;
             });
 
-=======
-            builder.Services.AddScoped<IPharmacyRepository, PharmacyRepository>();
-            builder.Services.AddScoped<IFavoriteRepository, FavoriteRepository>();
-
-            builder.Services.AddControllers();
->>>>>>> 2768367d
             builder.Services.AddOpenApi();
             builder.Services.AddSwaggerGen(options =>
             {
