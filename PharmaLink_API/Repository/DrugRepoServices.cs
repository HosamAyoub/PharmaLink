--- conflicted
+++ resolved
@@ -101,25 +101,7 @@
 
             if (Updated != null)
             {
-<<<<<<< HEAD
-                Updated.CommonName = editedDrug.CommonName;
-                Updated.ActiveIngredient = editedDrug.ActiveIngredient;
-                Updated.Category = editedDrug.Category;
-                Updated.Indications_and_usage = editedDrug.Indications_and_usage;
-                Updated.Drug_interactions = editedDrug.Drug_interactions;
-                Updated.Alternatives_names = editedDrug.Alternatives_names;
-                Updated.Dosage_forms_and_strengths = editedDrug.Dosage_forms_and_strengths;
-                Updated.Contraindications = editedDrug.Contraindications;
-                Updated.Warnings_and_cautions = editedDrug.Warnings_and_cautions;
-                Updated.Drug_UrlImg = editedDrug.Drug_UrlImg;
-                Updated.Description = editedDrug.Description;
-                Updated.Storage_and_handling = editedDrug.Storage_and_handling;
-                Updated.Adverse_reactions = editedDrug.Adverse_reactions;
-                Updated.AlternativesGpID = editedDrug.AlternativesGpID;
-                Updated.Dosage_and_administration = editedDrug.Dosage_and_administration;
-=======
                 _mapper.Map(editedDrug, Updated);
->>>>>>> fd310a5f
                 await Context.SaveChangesAsync();
             }
         }
